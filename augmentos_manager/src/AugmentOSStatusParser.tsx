--- conflicted
+++ resolved
@@ -7,13 +7,10 @@
   brightness: string;
   auto_brightness: boolean;
   headUp_angle: number | null; // 0-60
-<<<<<<< HEAD
   dashboard_height: number | null; // 0-8
   dashboard_distance: number | null; // ???
   dashboard_x_offset: number | null; // 0-1
-=======
   auto_brightness_enabled: boolean;
->>>>>>> 84297397
 }
 
 interface WifiConnection {
@@ -259,7 +256,6 @@
         },
         glasses_info: status.connected_glasses
           ? {
-<<<<<<< HEAD
             model_name: glassesInfo.model_name,
             battery_life: glassesInfo.battery_life,
             is_searching: glassesInfo.is_searching ?? false,
@@ -269,14 +265,7 @@
             dashboard_height: glassesInfo.dashboard_height,
             dashboard_distance: glassesInfo.dashboard_distance,
             dashboard_x_offset: glassesInfo.dashboard_x_offset,
-=======
-            model_name: status.connected_glasses.model_name,
-            battery_life: status.connected_glasses.battery_life,
-            is_searching: status.connected_glasses.is_searching ?? false,
-            brightness: status.connected_glasses.brightness,
-            headUp_angle: status.connected_glasses.headUp_angle,
             auto_brightness_enabled: status.connected_glasses.auto_brightness_enabled ?? false,
->>>>>>> 84297397
           }
           : null,
         wifi: status.wifi ?? AugmentOSParser.defaultStatus.wifi,
