import warnings
warnings.simplefilter(action='ignore', category=FutureWarning)

from aiohttp import web
import asyncio
import math
import uuid
from aiohttp.web_response import Response
from pathlib import Path
import json
import time
import traceback
import pandas as pd

# multiprocessing
import multiprocessing
import logging
import logging.handlers
from concurrent.futures import ThreadPoolExecutor

# CORS
import aiohttp_cors
from aiohttp import web, web_exceptions

#Convoscope
from server_config import server_port
from constants import USE_GPU_FOR_INFERENCING, IMAGE_PATH, TESTING_LL_CONTEXT_CONVO_AGENT
from ContextualSearchEngine import ContextualSearchEngine
from DatabaseHandler import DatabaseHandler
from agents.proactive_agents_process import proactive_agents_processing_loop
from agents.expert_agent_configs import get_agent_by_name
from agents.explicit_agent_process import explicit_agent_processing_loop, call_explicit_agent
from agents.proactive_definer_agent_process import proactive_definer_processing_loop
from agents.language_learning_agent_process import language_learning_agent_processing_loop
from agents.ll_context_convo_agent_process import ll_context_convo_agent_processing_loop
from agents.adhd_stmb_agent_process import adhd_stmb_agent_processing_loop
import agents.wake_words
from Modules.RelevanceFilter import RelevanceFilter

from auth.authentication import *


global agent_executor
global db_handler
global relevance_filter
global app


#handle new transcripts coming in
async def chat_handler(request):
    body = await request.json()
    is_final = body.get('isFinal')
    text = body.get('text')
    device_id = body.get('deviceId')
    transcribe_language = body.get('transcribe_language')
    timestamp = time.time() # Never use client's timestamp ### body.get('timestamp')
    id_token = body.get('Authorization')
    user_id = await verify_id_token(id_token)
    if user_id is None:
        raise web.HTTPUnauthorized()

    if transcribe_language is None or "":
        transcribe_language = "English"

    # 400 if missing params
    if text is None or text == '':
        print("Text none in chat_handler, exiting with error response 400.")
        return web.Response(text='no text in request', status=400)
    if user_id is None or user_id == '':
        print("user_id none in chat_handler, exiting with error response 400.")
        return web.Response(text='no userId in request', status=400)

    success = db_handler.save_transcript_for_user(user_id=user_id, device_id=device_id, text=text, is_final=is_final, transcribe_language=transcribe_language)
    message = "Sending messages too fast" if not success else ""

    return web.Response(text=json.dumps({'success': True, 'message': message}), status=200)


async def start_recording_handler(request):
    body = await request.json()
    user_id = body.get('userId')
    
    if user_id is None or user_id == '':
        print("user_id none in chat_handler, exiting with error response 400.")
        return web.Response(text='no userId in request', status=400)
    
    result = db_handler.update_recording_time_for_user(user_id)
    
    return web.Response(text=json.dumps({'success': result}), status=200)


async def save_recording_handler(request):
    body = await request.json()
    user_id = body.get('userId')
    recording_name = body.get('recordingName')
    
    if user_id is None or user_id == '':
        print("user_id none in chat_handler, exiting with error response 400.")
        return web.Response(text='no userId in request', status=400)
    
    recording = db_handler.save_recording(user_id, recording_name)
    
    file_path = 'recordings/{}.json'.format(recording_name)
    with open(file_path, 'w') as file:
        json.dump(recording, file)

    return web.FileResponse(file_path, headers={
        'Content-Disposition': 'Attachment;filename={}.json'.format(recording_name)
    })
    # return web.Response(text=json.dumps({'success': True, 'message': recording}), status=200)


async def load_recording_handler(request):
    body = await request.json()
    recording_name = body.get('recordingName')
    
    if recording_name is None or recording_name == '':
        print("recording_name none in chat_handler, exiting with error response 400.")
        return web.Response(text='no recordingName in request', status=400)
    
    file_path = 'recordings/{}.json'.format(recording_name)
    return web.FileResponse(file_path, headers={
        'Content-Disposition': 'Attachment;filename={}.json'.format(recording_name)
    })
    # return web.Response(text=json.dumps({'success': True, 'mess


async def set_user_settings(request):
    body = await request.json()
    target_language = body.get('target_language')
    id_token = body.get('Authorization')
    user_id = await verify_id_token(id_token)
    if user_id is None:
        raise web.HTTPUnauthorized()
    
    db_handler.update_user_settings(user_id, body)

    return web.Response(text=json.dumps({'success': True, 'message': "Saved your settings."}))


async def get_user_settings(request):
    body = await request.json()
    id_token = body.get('Authorization')
    user_id = await verify_id_token(id_token)
    if user_id is None:
        raise web.HTTPUnauthorized()
    
    user_settings = db_handler.get_user_settings(user_id)

    return web.Response(text=json.dumps({'success': True, 'settings': user_settings}))


# runs when button is pressed on frontend - right now button ring on wearable or button in TPA
async def button_handler(request):
    body = await request.json()
    button_num = body.get('buttonNum')
    button_activity = body.get('buttonActivity')
    timestamp = body.get('timestamp')
    id_token = body.get('Authorization')
    user_id = await verify_id_token(id_token)
    if user_id is None:
        raise web.HTTPUnauthorized()
    print('\n=== New Request ===\n', button_num,
          button_activity, timestamp, user_id)

    # 400 if missing params
    if button_num is None or button_num == '':
        return web.Response(text='no buttonNum in request', status=400)
    if button_activity is None or button_activity == '':
        return web.Response(text='no buttonActivity in request', status=400)
    if timestamp is None or timestamp == '':
        return web.Response(text='no timestamp in request', status=400)
    if user_id is None or user_id == '':
        return web.Response(text='no userId in request', status=400)

    if button_activity:  # True if push down, false if button release
        print("button True")
        return web.Response(text=json.dumps({'message': "button up activity detected"}), status=200)
    else:
        return web.Response(text=json.dumps({'message': "button up activity detected"}), status=200)


# run cse/definer tools for subscribed users in background every n ms if there is fresh data to run on
#def cse_loop():
#    print("START CSE PROCESSING LOOP")
#
#    # setup things we need for processing
#    db_handler = DatabaseHandler(parent_handler=False)
#    relevance_filter = RelevanceFilter(db_handler=db_handler)
#    cse = ContextualSearchEngine(db_handler=db_handler)
#
#    #then run the main loop
#    while True:
#        if not db_handler.ready:
#            print("db_handler not ready")
#            time.sleep(0.1)
#            continue
#
#        loop_start_time = time.time()
#        p_loop_start_time = time.time()
#
#        try:
#            p_loop_start_time = time.time()
#            # Check for new transcripts
#            new_transcripts = db_handler.get_new_cse_transcripts_for_all_users(
#                combine_transcripts=True, delete_after=False)
#
#            if new_transcripts is None or new_transcripts == []:
#                print("---------- No transcripts to run on for this cse_loop run...")
#
#            for transcript in new_transcripts:   
#                print("Run CSE with... user_id: '{}' ... text: '{}'".format(
#                    transcript['user_id'], transcript['text']))
#                cse_start_time = time.time()
#
#                cse_responses = cse.custom_data_proactive_search(
#                    transcript['user_id'], transcript['text'])
#
#                cse_end_time = time.time()
#                # print("=== CSE completed in {} seconds ===".format(
#                #     round(cse_end_time - cse_start_time, 2)))
#
#                #filter responses with relevance filter, then save CSE results to the database
#                cse_responses_filtered = list()
#                if cse_responses:
#                    cse_responses_filtered = relevance_filter.should_display_result_based_on_context(
#                        transcript["user_id"], cse_responses, transcript["text"]
#                    )
#
#                    final_cse_responses = [cse_response for cse_response in cse_responses if cse_response["name"] in cse_responses_filtered]
#                    # print("=== CSE RESPONSES FILTERED: {} ===".format(final_cse_responses))
#
#                    db_handler.add_cse_results_for_user(
#                        transcript["user_id"], final_cse_responses
#                    )
#        except Exception as e:
#            cse_responses = None
#            print("Exception in CSE...:")
#            print(e)
#            traceback.print_exc()
#        finally:
#            p_loop_end_time = time.time()
#            # print("=== processing_loop completed in {} seconds overall ===".format(
#            #     round(p_loop_end_time - p_loop_start_time, 2)))
#
#        loop_run_period = 1.5 #run the loop this often
#        while (time.time() - loop_start_time) < loop_run_period: #wait until loop_run_period has passed before running this again
#            time.sleep(0.2)
#frontends poll this to get the results from our processing of their transcripts


async def ui_poll_handler(request, minutes=0.5):
    # parse request
    body = await request.json()
    # print(body)
    device_id = body.get('deviceId')
    features = body.get('features')
    id_token = body.get('Authorization')
    user_id = await verify_id_token(id_token)
    if user_id is None:
        raise web.HTTPUnauthorized()

    # 400 if missing params
    if device_id is None or device_id == '':
        return web.Response(text='no device_id in request', status=400)
    if features is None or features == '':
        return web.Response(text='no features in request', status=400)
    #if "contextual_search_engine" not in features:
    #    return web.Response(text='contextual_search_engine not in features', status=400)

    resp = dict()
    resp["success"] = True
    
    db_handler.update_active_user(user_id, device_id)

    # get CSE results
    if "contextual_search_engine" in features:
        cse_results = db_handler.get_cse_results_for_user_device(
            user_id=user_id, device_id=device_id)

        if cse_results:
            print("server.py ================================= CSERESULT")
            print(cse_results)

        # add CSE response
        resp["result"] = cse_results

    # get agent results
    if "proactive_agent_insights" in features:
        agent_insight_results = db_handler.get_proactive_agents_insights_results_for_user_device(user_id=user_id, device_id=device_id)
        resp["results_proactive_agent_insights"] = agent_insight_results

    # get user queries and agent responses
    if "explicit_agent_insights" in features:
        explicit_insight_queries = db_handler.get_explicit_query_history_for_user(user_id=user_id, device_id=device_id)
        explicit_insight_results = db_handler.get_explicit_insights_history_for_user(user_id=user_id, device_id=device_id)
        wake_word_time = db_handler.get_wake_word_time_for_user(user_id=user_id)
        resp["explicit_insight_queries"] = explicit_insight_queries
        resp["explicit_insight_results"] = explicit_insight_results
        resp["wake_word_time"] = wake_word_time

    if "intelligent_entity_definitions" in features:
        entity_definitions = db_handler.get_agent_proactive_definer_results_for_user_device(user_id=user_id, device_id=device_id)
        resp["entity_definitions"] = entity_definitions

    if "language_learning" in features:
        language_learning_results = db_handler.get_language_learning_results_for_user_device(user_id=user_id, device_id=device_id)
        resp["language_learning_results"] = language_learning_results
    
    if "ll_context_convo" in features:
        ll_context_convo_results = db_handler.get_ll_context_convo_results_for_user_device(user_id=user_id, device_id=device_id)
        resp["ll_context_convo_results"] = ll_context_convo_results

    if "adhd_stmb_agent_summaries" in features:
        adhd_stmb_agent_results = db_handler.get_adhd_stmb_results_for_user_device(user_id=user_id, device_id=device_id)
        resp["adhd_stmb_agent_results"] = adhd_stmb_agent_results
        if adhd_stmb_agent_results:
            print("@@@@@@@@@ ADHD")
            print(adhd_stmb_agent_results)

    # tell the frontend to update their local settings if needed
    should_update_settings = db_handler.get_should_update_settings(user_id)
    resp["should_update_settings"] = should_update_settings

    return web.Response(text=json.dumps(resp), status=200)


#return images that we generated and gave frontends a URL for
async def return_image_handler(request):
    requested_img = request.rel_url.query['img']
    img_path = Path(IMAGE_PATH).joinpath(requested_img)
    try:
        data = img_path.read_bytes()
    except:
        print("Error reading requested image: " + requested_img)
        data = Path('images/404-2.jpg').read_bytes()
    return Response(body=data, content_type="image/jpg")


# frontend can upload CSVs to run custom data search on
# DEV: we don't use this and it's not exposed on the frontend as it's currently broken and low priority
async def upload_user_data_handler(request):
    # Check file size before doing anything else
    try:
        post_data = await request.post()
    except web_exceptions.HTTPRequestEntityTooLarge:
        return web.Response(text="File too large. Max file size: {}MB".format(MAX_FILE_SIZE_MB), status=413)

    user_file = post_data.get('custom-file')
    id_token = post_data.get('Authorization')
    user_id = await verify_id_token(id_token)
    if user_id is None:
        raise web.HTTPUnauthorized()

    if user_file and user_id:
        # Check if the file is a CSV file by looking at its content type
        if user_file.content_type != 'text/csv':
            return web.Response(text="Uploaded file is not a CSV", status=400)

        # Validate data
        try:
            df = pd.read_csv(user_file.file)
        except Exception:
            return web.Response(text="Could not read CSV", status=400)

        #if not cse.is_custom_data_valid(df):
            #return web.Response(text="Bad data format", status=400)
#
        #cse.upload_custom_user_data(user_id, df)

        return web.Response(text="Custom data uploaded successfully", status=200)
    else:
        return web.Response(text="Missing user file or user ID in the received data", status=400)


async def expert_agent_runner(expert_agent_name, user_id):
    print("Starting agent run task of agent {} for user {}".format(expert_agent_name, user_id))
    #get the context for the last n minutes
    n_seconds = 5*60
    convo_context = db_handler.get_transcripts_from_last_nseconds_for_user_as_string(user_id, n_seconds)

    #get the most recent insights for this user
    # insights_history = db_handler.get_agent_insights_history_for_user(user_id)
    insights_history = db_handler.get_recent_nminutes_agent_insights_history_for_user(user_id)
    insights_history = [insight["insight"] for insight in insights_history]

    #spin up the agent
    expert_agent = get_agent_by_name(expert_agent_name)
    if expert_agent:
        agent_insight = await expert_agent.run_agent_async(expert_agent_name, convo_context, insights_history)

    #save this insight to the DB for the user
    if agent_insight != None and agent_insight["agent_insight"] != None:
        db_handler.add_agent_insight_result_for_user(user_id, agent_insight["agent_name"], agent_insight["agent_insight"], agent_insight["reference_url"])

    #agent run complete
    print("--- Done agent run task of agent {} from user {}".format(expert_agent_name, user_id))


#run a single agent with no extra context
async def run_single_expert_agent_handler(request):
    body = await request.json()
    timestamp = time.time() # Never use client's timestamp ### body.get('timestamp')
    id_token = body.get('Authorization')
    user_id = await verify_id_token(id_token)
    if user_id is None:
        raise web.HTTPUnauthorized()
    agent_name = body.get('agentName')

    # 400 if missing params
    if timestamp is None or timestamp == '':
        print("Timestamp none in send_agent_chat, exiting with error response 400.")
        return web.Response(text='no timestamp in request', status=400)
    if user_id is None or user_id == '':
        print("user_id none in send_agent_chat, exiting with error response 400.")
        return web.Response(text='no userId in request', status=400)

    print("Got single agent request for agent: {}".format(agent_name))

    #spin up agent
    asyncio.ensure_future(expert_agent_runner(agent_name, user_id))
    #loop = asyncio.get_event_loop()
    #loop.create_task(expert_agent_runner(agent_name, user_id))  # Non-blocking
    #loop.run_in_executor(executor, run_single_agent)

    print("Spun up agent, now returning.")

    return web.Response(text=json.dumps({'success': True, 'message': "Running agent: {}".format(agent_name)}), status=200)


#receive a chat message manually typed in the agent chat box
async def send_agent_chat_handler(request):
    body = await request.json()
    timestamp = time.time() # Never use client's timestamp ### body.get('timestamp')
    id_token = body.get('Authorization')
    user_id = await verify_id_token(id_token)
    if user_id is None:
        raise web.HTTPUnauthorized()
    chat_message = body.get('chatMessage')

    # 400 if missing params
    if timestamp is None or timestamp == '':
        print("Timestamp none in send_agent_chat, exiting with error response 400.")
        return web.Response(text='no timestamp in request', status=400)
    if user_id is None or user_id == '':
        print("user_id none in send_agent_chat, exiting with error response 400.")
        return web.Response(text='no userId in request', status=400)
    if chat_message is None or chat_message == '':
        print("chatMessage none in send_agent_chat, exiting with error response 400.")
        return web.Response(text='no chatMessage in request', status=400)

    # skip into proc loop
    print("SEND AGENT CHAT FOR USER_ID: " + user_id)
    user = db_handler.get_user(user_id)
    await call_explicit_agent(user, chat_message)

    return web.Response(text=json.dumps({'success': True, 'message': "Got your message: {}".format(chat_message)}), status=200)


async def update_gps_location_for_user(request):
    # if TESTING_LL_CONTEXT_CONVO_AGENT:
    #     warnings.warn("TESTING MODE: Using hardcoded user_id, device_id and location. Please remove this warning when done testing.")
    #     user_id = "oO4QvMJELYM6jEYtLDbo1LRFLPO2"
    #     device_id = "android"
    #     location = {'lat': 53.411812, 'lng': -2.210799, 'timestamp': 1709593069, 'uuid': 'e7674554-2a89-44ac-900b-ae21ba817e74'}
    #     db_handler.add_gps_location_for_user(user_id, location)
    #     return web.Response(text=json.dumps({'success': True, 'message': "Got your location: {}".format(location)}), status=200)

    body = await request.json()
    id_token = body.get('Authorization')
    user_id = await verify_id_token(id_token)
    device_id = body.get('deviceId')

    # print("update_gps_location_for_user #################################")
    print(user_id, device_id)
    if user_id is None:
        raise web.HTTPUnauthorized()

    location = dict()
    location['lat'] = body.get('lat')
    location['lng'] = body.get('lng')

    # 400 if missing params
    if not user_id:
        print("user_id none in update_gps_location_for_user, exiting with error response 400.")
        return web.Response(text='no userId in request', status=400)
    if not location['lat'] or not location['lng']:
        print("location none in update_gps_location_for_user, exiting with error response 400.")
        return web.Response(text='no chatMessage in request', status=400)

    # print("SEND UPDATE LOCATION FOR USER_ID: " + user_id)
    db_handler.add_gps_location_for_user(user_id, location)
    
    locations = db_handler.get_gps_location_results_for_user_device(user_id, device_id)
<<<<<<< HEAD
=======
    
    # print("locations: ", locations)
>>>>>>> ec9fbdc4
    # if len(locations) > 1:
    #     print("difference in locations: ", locations[-1]['lat'] - locations[-2]['lat'], locations[-1]['lng'] - locations[-2]['lng'])

    return web.Response(text=json.dumps({'success': True, 'message': "Got your location: {}".format(location)}), status=200)


async def rate_result_handler(request):
    body = await request.json()
    id_token = body.get('Authorization')
    user_id = await verify_id_token(id_token)
    if user_id is None:
        raise web.HTTPUnauthorized()
    result_uuid = body.get('resultUuid')
    rating = body.get('rating')

     # 400 if missing params
    if user_id is None or user_id == '':
        print("user_id none in rate_result, exiting with error response 400.")
        return web.Response(text='no userId in request', status=400)
    if uuid is None or uuid == '':
        print("uuid none in rate_result, exiting with error response 400.")
        return web.Response(text='no uuid in request', status=400)
    if rating is None or rating == '':
        print("rating none in rate_result, exiting with error response 400.")
        return web.Response(text='no rating in request', status=400)

    res = db_handler.rate_result_by_uuid(user_id=user_id, result_uuid=result_uuid, rating=rating)
    return web.Response(text=json.dumps({'success': True, 'message': str(res)}), status=200)


async def protected_route(request):
    print("PROTECTED ROUTE")
    id_token = request.headers.get('Authorization')
    user_id = await verify_id_token(id_token)
    if user_id is not None:
        # Proceed with the user request
        print()
    else:
        raise web.HTTPUnauthorized()


if __name__ == '__main__':
    print("Starting server...")
    agent_executor = ThreadPoolExecutor()
    db_handler = DatabaseHandler()

    # start proccessing loop subprocess to process data as it comes in
    if USE_GPU_FOR_INFERENCING:
        multiprocessing.set_start_method('spawn')

    # log_queue = multiprocessing.Queue()
    #print("Starting CSE process...")
    #cse_process = multiprocessing.Process(target=cse_loop)
    #cse_process.start()

    # start intelligent definer agent process
    print("Starting Intelligent Definer Agent process...")
    intelligent_definer_agent_process = multiprocessing.Process(target=proactive_definer_processing_loop)
    intelligent_definer_agent_process.start()

    # start the proactive agents process
    print("Starting Proactive Agents process...")
    proactive_agents_background_process = multiprocessing.Process(target=proactive_agents_processing_loop)
    proactive_agents_background_process.start()

    # start the explicit agent process
    print("Starting Explicit Agent process...")
    explicit_background_process = multiprocessing.Process(target=explicit_agent_processing_loop)
    explicit_background_process.start()

    # start the language learning app process
    print("Starting Language Learning Agents process...")
    language_learning_background_process = multiprocessing.Process(target=language_learning_agent_processing_loop)
    language_learning_background_process.start()
    
    # start the contextual convo language larning app process
    print("Starting Contextual Convo Language learning app process...")
    ll_context_convo_background_process = multiprocessing.Process(target=ll_context_convo_agent_processing_loop)
    ll_context_convo_background_process.start()

    # start the contextual convo language larning app process
    print("Starting ADHD STMB app process...")
    adhd_stmb_background_process = multiprocessing.Process(target=adhd_stmb_agent_processing_loop)
    adhd_stmb_background_process.start()

    # setup and run web app
    # CORS allow from all sources
    print("Starting aiohttp server...")
    MAX_FILE_SIZE_MB = 88
    app = web.Application(client_max_size=(1024*1024*MAX_FILE_SIZE_MB))
    app.add_routes(
        [
            web.get('/protected', protected_route),
            web.get('/image', return_image_handler),
            web.post('/chat', chat_handler),
            web.post('/button_event', button_handler),
            web.post('/ui_poll', ui_poll_handler),
            web.post('/upload_userdata', upload_user_data_handler),
            web.post('/run_single_agent', run_single_expert_agent_handler),
            web.post('/send_agent_chat', send_agent_chat_handler),
            web.post('/rate_result', rate_result_handler),
            web.post('/start_recording', start_recording_handler),
            web.post('/save_recording', save_recording_handler),
            web.post('/load_recording', load_recording_handler),
            web.post('/set_user_settings', set_user_settings),
            web.post('/get_user_settings', get_user_settings),
            web.post('/gps_location', update_gps_location_for_user),
        ]
    )
    cors = aiohttp_cors.setup(app, defaults={
        "*": aiohttp_cors.ResourceOptions(
            allow_credentials=True,
            expose_headers="*",
            allow_headers="*"
        )
    })
    for route in list(app.router.routes()):
        cors.add(route)
    print("Running web server...")
    web.run_app(app, port=server_port)

    #let processes finish and join
    proactive_agents_background_process.join()
    intelligent_definer_agent_process.join()
    #cse_process.join()
    language_learning_background_process.join()
    ll_context_convo_background_process.join()
    explicit_background_process.join()
    adhd_stmb_background_process.join()<|MERGE_RESOLUTION|>--- conflicted
+++ resolved
@@ -492,11 +492,8 @@
     db_handler.add_gps_location_for_user(user_id, location)
     
     locations = db_handler.get_gps_location_results_for_user_device(user_id, device_id)
-<<<<<<< HEAD
-=======
     
     # print("locations: ", locations)
->>>>>>> ec9fbdc4
     # if len(locations) > 1:
     #     print("difference in locations: ", locations[-1]['lat'] - locations[-2]['lat'], locations[-1]['lng'] - locations[-2]['lng'])
 
