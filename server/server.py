from aiohttp import web
from aiohttp.web_response import Response
from pathlib import Path
import json
import os
from langchain.chat_models import ChatOpenAI
from langchain import PromptTemplate
from langchain.chains import RetrievalQA, LLMChain
from langchain.agents import initialize_agent, Tool, AgentType
from langchain.output_parsers import PydanticOutputParser
import tiktoken
from datetime import datetime
from ContextualSearchEngine import ContextualSearchEngine
import time
from utils import UnitMemory, ShortTermMemory, LongTermMemory
from utils import TimeNavigator, CurrentTime, MemoryRetriever
from prompts import memory_retriever_prompt, answer_prompt
from parsers import retrieve_memory
from DatabaseHandler import DatabaseHandler
from RelevanceFilter import RelevanceFilter
from multiprocessing import Process

dbHandler = DatabaseHandler()
relevanceFilter = RelevanceFilter()

app = web.Application()
app['buffer'] = dict() # store and retrieve short term memories. Stored as a list of memories.
app['memory'] = dict() # store and retrieve long term memories. Implemented as chromadb
app['notes'] = dict() # store and retrieve notes. Stored as a list of memories.

# lower max token decreases latency: https://platform.openai.com/docs/guides/production-best-practices/improving-latencies. On average, each token is 4 characters. We speak 150 wpm, average english word is 4.7 characters
# max_talk_time = 30  # seconds
# max_tokens = (((150 * (max_talk_time / 60)) * 4.7) / 4) * 2  # *2 for response

OPENAI_API_KEY= os.environ['OPENAI_API_KEY']
max_tokens = 1024
app['llm'] = ChatOpenAI(
    model_name="gpt-3.5-turbo-0613",
    temperature=0,
    openai_api_key=OPENAI_API_KEY,
    max_tokens=max_tokens,
)

# app['agent'] = initializeAgent()

app['buffer']['test'] = ShortTermMemory()
app['buffer']['cayden'] = ShortTermMemory()
app['buffer']['jeremy'] = []
app['buffer']['wazeer'] = ShortTermMemory()

app['memory']['test'] = LongTermMemory('test')
app['memory']['cayden'] = LongTermMemory('cayden')
app['memory']['jeremy'] = []
app['memory']['wazeer'] = LongTermMemory('wazeer')

# add a chromadb memory for each user
# have a current context buffer for each user

# maybe notes db for each user

# agent based interaction for each query
# or
# direct prompt based interaction for each query

async def chat_handler(request):
    body = await request.json()
    isFinal = body.get('isFinal')
    text = body.get('text')
    timestamp = body.get('timestamp')
    userId = body.get('userId')
    print('\n=== CHAT_HANDLER ===\n{}: {}, {}, {}'.format("FINAL" if isFinal else "INTERMEDIATE", text, timestamp, userId))

    # 400 if missing params
    if text is None or text == '':
        return web.Response(text='no text in request', status=400)
    if timestamp is None or timestamp == '':
        return web.Response(text='no timestamp in request', status=400)
    if userId is None or userId == '':
        return web.Response(text='no userId in request', status=400)

    memory = UnitMemory(text, timestamp, isFinal=isFinal)

    decayed_memories = app['buffer'][userId].add_memory(memory)

    # add to long term memory
    #    long-term memory is based on final transcripts
    app['memory'][userId].add_memories(decayed_memories)

    # Save to database
    # TODO: This is at odds with the current memory system. Investigate best solution.
    dbHandler.saveTranscriptForUser(userId=userId, text=text, timestamp=timestamp, isFinal=isFinal)

    # log so we can retain convo memory for later
    with open(f'{userId}.log', 'a') as f:
        f.write(str({'text': text, 'timestamp': timestamp}) + '\n')

    # agent response
    response = ''
    try:
        jarvis_mode = text.lower().find("jarvis") != -1
        if jarvis_mode:
            with open(f'{userId}_commands.log', 'a') as f:
                f.write(str({'text': text, 'timestamp': timestamp}) + '\n')

            answer = await answer_question_to_jarvis(text, userId)
            response = answer

        james_mode = text.lower().find("james") != -1
        if james_mode:
            with open(f'{userId}_commands.log', 'a') as f:
                f.write(str({'text': text, 'timestamp': timestamp}) + '\n')

            answer = await agent_james(text, userId)
            response = answer

    except Exception as e:
        print("Error: ", e)

    return web.Response(text=json.dumps({'success': True, 'message': response}), status=200)


#app['buffer']['wazeer'] = ShortTermMemory()
#UnitMemory class

async def button_handler(request):
    body = await request.json()
    button_num = body.get('button_num')
    button_activity = body.get('button_activity')
    timestamp = body.get('timestamp')
    userId = body.get('userId')
    print('\n=== New Request ===\n', button_num, button_activity, timestamp, userId)

    # 400 if missing params
    if button_num is None or button_num == '':
        return web.Response(text='no button_num in request', status=400)
    if button_activity is None or button_activity == '':
        return web.Response(text='no button_activity in request', status=400)
    if timestamp is None or timestamp == '':
        return web.Response(text='no timestamp in request', status=400)
    if userId is None or userId == '':
        return web.Response(text='no userId in request', status=400)

    if button_activity : #True if push down, false if button release
        #save event
        with open(f'{userId}_events.log', 'a') as f:
            f.write(str({'text': "BUTTON_DOWN", 'timestamp': timestamp}) + '\n')

        #get recent transcripts (last n seconds of speech)
        short_term_memory = get_short_term_memory(userId)
        print("------------------------ {} 's STM:")
        print(short_term_memory)
        short_term_memory_snippet = short_term_memory

        # agent response
        #answer = await agent_james(short_term_memory_snippet, userId)
        answer = await answer_question_to_jarvis(short_term_memory_snippet, userId)
        response = answer

        return web.Response(text=json.dumps({'message': response}), status=200)
    else : 
        return web.Response(text=json.dumps({'message': "button up activity detected"}), status=200)


def get_short_term_memory(userId):
    stm = ""
    for um in app['buffer'][userId].get_memories():
        stm += um.get_text() + "\n\n"
    return stm


async def print_handler(request):
    body = await request.json()
    userId = body.get('userId')
    print('\n=== New Request ===\n', userId)

    # 400 if missing params
    if userId is None or userId == '':
        return web.Response(text='no userId in request', status=400)

    # print short term memory
    short_term_memory = str(app['buffer'][userId])

    # print long term memory
    long_term_memory = app['memory'][userId].db.get()

    memories = {
        'short_term_memory': short_term_memory,
        'long_term_memory': long_term_memory
    }

    return web.Response(text=json.dumps(memories), status=200)


async def answer_question_to_jarvis(text, userId):
    """
    Regular old retrieval augmented generation with Jarvis
    """

    question = text.lower().replace("jarvis", "").strip()

    retrieval_template = """You are a helpful assistant who is an expert in everything that provides answers utilizing conversational memories of a human. The human user is engaged in conversation with another human, and you are listening to the conversation. The user sometimes stops to ask you for assistance mid-conversation.

The details to construct the answer can be found in the relevant memories of the user who asks the questins. If you don't know the answer to a question and can't find and answer in the relevant memories, you should say that you do not know the answer.

Relevant user memories: '''{context}'''

The question or request you are to answer is the last (final) question/request posed by the human to you in the below 'Query'. In the 'Query'. Be concise and succinct. Never answer with more than 180 characters.

'Query': '''{question}'''

That was the query. Answer the final question/request succinctly. Here is only the answer to the final question/request:"""

    retrieval_prompt = PromptTemplate(
        template=retrieval_template,
        input_variables=["context", "question"]
        )

    print("JARVIS RETREIVAL PROMPT:")
    print(retrieval_prompt)

    vectordb_retriever = app['memory'][userId].db.as_retriever(search_kwargs={"k": 30})

    retrieval_qa = RetrievalQA.from_chain_type(
        llm=app['llm'],
        chain_type="stuff",
        retriever=vectordb_retriever,
        chain_type_kwargs={"prompt": retrieval_prompt}
    )

    answer = retrieval_qa.run(question)

    # encoding = tiktoken.encoding_for_model("gpt-3.5-turbo")

    print("Question: ", question)

    print("Answer: ", answer)
    return answer


async def agent_jarvis(text, userId):

    question = text.lower().split('jarvis')[-1].strip()

    tools = [
        MemoryRetriever(ltm_memory=app['memory'][userId])
    ]

    agent = initialize_agent(tools, app['llm'], agent=AgentType.STRUCTURED_CHAT_ZERO_SHOT_REACT_DESCRIPTION, verbose=True)

    answer = agent.run(question)

    return answer


async def agent_james(text, userId):

    question = text.lower().split('james')[-1].strip()

    memory_retriever = MemoryRetriever(ltm_memory=app['memory'][userId])
    current_time=datetime.now().strftime("%m/%d/%Y, %H:%M:%S")

    retriever_input_parser = PydanticOutputParser(pydantic_object=retrieve_memory)

    memory_retriever_template = PromptTemplate(template=memory_retriever_prompt, input_variables=['current_time', 'question'], 
            partial_variables={'format_instructions': retriever_input_parser.get_format_instructions()})
    chain = LLMChain(llm=app['llm'], prompt=memory_retriever_template)

    answer = chain.run(current_time=current_time, question=question)
    parsed_answer = retriever_input_parser.parse(answer)
    print(parsed_answer)

    retrieved_docs = memory_retriever._run(parsed_answer.query, parsed_answer.start_time, parsed_answer.end_time)
    print(retrieved_docs)

    answer_template = PromptTemplate(template=answer_prompt, input_variables=['context', 'question'])
    chain = LLMChain(llm=app['llm'], prompt=answer_template)
    final_answer = chain.run(context=retrieved_docs, question=question)

    print("Final Answer: ", final_answer)
    return final_answer

<<<<<<< HEAD

#Contextual Search Engine
cse = ContextualSearchEngine()
async def contextual_search_engine(request, minutes=0.5):
    await chat_handler(request)
=======
    #Contextual Search Engine
>>>>>>> 556606d6

# Check for new transcripts in background every n ms and run them through CSE
# TODO: Also use for relevance filter(?)
def big_poll():
    print("START BIG POLL")
    while True:
        if not dbHandler.ready:
            continue

        # Check for new transcripts
        newTranscripts = dbHandler.getRecentTranscriptsForAllUsers(combineTranscripts=True, deleteAfter=True)
        for transcript in newTranscripts:
            # print("Run CSE with: " + transcript['userId'] + ", " + transcript['text'])
            cse.contextual_search_engine(transcript['userId'], transcript['text'])
        time.sleep(1)

cse = ContextualSearchEngine(databaseHandler=dbHandler, relevanceFilter=relevanceFilter)
async def contextual_search_engine(request, minutes=0.5):
    #parse request
    body = await request.json()
    userId = body.get('userId')
    transcript = body.get('text')

<<<<<<< HEAD
    #run contextual search engine on recent text
    #recent_text = get_text_in_past_n_minutes(
    #    app['buffer'][userId], minutes)
    #recent_text = get_short_term_memory(userId)
    print("Running CSE with following text:\n")
    print(transcript)
    cse_result = cse.contextual_search_engine(transcript)
=======
    cseResults = dbHandler.getCseResultsForUser(userId=userId, deleteAfter=True)
    cse_result = None
    for c in cseResults:
        if c != {}:
            cse_result = c
    
    if cse_result != None:
        print("\n=== CONTEXTUAL_SEARCH_ENGINE ===\n{}".format(cse_result))
>>>>>>> 556606d6

    #send response
    resp = dict()
    if (cse_result) != None:
        resp["success"] = True
        resp["result"] = cse_result
    else:
        resp["success"] = False
    return web.Response(text=json.dumps(resp), status=200)

async def return_image(request):
    requestedImg = request.rel_url.query['img']
    print("Got image request for image: " + requestedImg)
    imgPath = Path(cse.imagePath).joinpath(requestedImg)
    try:
        data = imgPath.read_bytes()
    except:
        print("Error reading requested image: " + requestedImg)
        data = Path('images/404-2.jpg').read_bytes()
    return Response(body=data, content_type="image/jpg")



app.add_routes(
    [
        web.post('/chat', chat_handler),
        web.post('/button_event', button_handler),
        web.post('/print', print_handler),
        web.post('/contextual_search_engine', contextual_search_engine),
        web.get('/image', return_image)
    ]
)

<<<<<<< HEAD
import aiohttp_cors
from aiohttp import web

cors = aiohttp_cors.setup(app, defaults={
    "*": aiohttp_cors.ResourceOptions(
        allow_credentials=True,
        expose_headers="*",
        allow_headers="*"
    )
})

for route in list(app.router.routes()):
    cors.add(route)

web.run_app(app)
=======
background_process = Process(target=big_poll)
background_process.start()
# background_process.join()

web.run_app(app)
>>>>>>> 556606d6
<|MERGE_RESOLUTION|>--- conflicted
+++ resolved
@@ -279,15 +279,7 @@
     print("Final Answer: ", final_answer)
     return final_answer
 
-<<<<<<< HEAD
-
-#Contextual Search Engine
-cse = ContextualSearchEngine()
-async def contextual_search_engine(request, minutes=0.5):
-    await chat_handler(request)
-=======
     #Contextual Search Engine
->>>>>>> 556606d6
 
 # Check for new transcripts in background every n ms and run them through CSE
 # TODO: Also use for relevance filter(?)
@@ -311,15 +303,6 @@
     userId = body.get('userId')
     transcript = body.get('text')
 
-<<<<<<< HEAD
-    #run contextual search engine on recent text
-    #recent_text = get_text_in_past_n_minutes(
-    #    app['buffer'][userId], minutes)
-    #recent_text = get_short_term_memory(userId)
-    print("Running CSE with following text:\n")
-    print(transcript)
-    cse_result = cse.contextual_search_engine(transcript)
-=======
     cseResults = dbHandler.getCseResultsForUser(userId=userId, deleteAfter=True)
     cse_result = None
     for c in cseResults:
@@ -328,7 +311,6 @@
     
     if cse_result != None:
         print("\n=== CONTEXTUAL_SEARCH_ENGINE ===\n{}".format(cse_result))
->>>>>>> 556606d6
 
     #send response
     resp = dict()
@@ -362,7 +344,14 @@
     ]
 )
 
-<<<<<<< HEAD
+background_process = Process(target=big_poll)
+background_process.start()
+# background_process.join()
+
+background_process = Process(target=big_poll)
+background_process.start()
+# background_process.join()
+
 import aiohttp_cors
 from aiohttp import web
 
@@ -378,10 +367,3 @@
     cors.add(route)
 
 web.run_app(app)
-=======
-background_process = Process(target=big_poll)
-background_process.start()
-# background_process.join()
-
-web.run_app(app)
->>>>>>> 556606d6
