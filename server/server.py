--- conflicted
+++ resolved
@@ -276,18 +276,12 @@
     transcript = body.get('text')
 
     #run contextual search engine on recent text
-<<<<<<< HEAD
     #recent_text = get_text_in_past_n_minutes(
     #    app['buffer'][userId], minutes)
+    #recent_text = get_short_term_memory(userId)
+    print("Running CSE with following text:\n")
+    print(transcript)
     cse_result = cse.contextual_search_engine(transcript)
-=======
-    recent_text = get_short_term_memory(userId)
-
-    print("Running CSE with following text:\n")
-    print(recent_text)
-
-    cse_result = cse.contextual_search_engine(recent_text)
->>>>>>> b1c17f67
 
     #send response
     resp = dict()
@@ -298,8 +292,6 @@
         resp["success"] = False
     return web.Response(text=json.dumps(resp), status=200)
 
-<<<<<<< HEAD
-=======
 async def return_image(request):
     requestedImg = request.rel_url.query['img']
     print("Got image request for image: " + requestedImg)
@@ -312,7 +304,6 @@
     return Response(body=data, content_type="image/jpg")
 
 
->>>>>>> b1c17f67
 app.add_routes(
     [
         web.post('/chat', chat_handler),
