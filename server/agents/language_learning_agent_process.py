import time
import traceback
import math
import uuid
import asyncio
import logging

# custom
from DatabaseHandler import DatabaseHandler
from agents.language_learning_agent import run_language_learning_agent
from agents.proactive_meta_agent import run_proactive_meta_agent_and_experts
from server_config import openai_api_key
from logger_config import logger
from server.agents.helpers.get_dictionary_rank import get_dictionary_rank


run_period = 3


def language_learning_agents_processing_loop():
    print("START LANGUAGE LEARNING PROCESSING LOOP")
    dbHandler = DatabaseHandler(parent_handler=False)
    loop = asyncio.get_event_loop()

    while True:
        if not dbHandler.ready:
            print("dbHandler not ready")
            time.sleep(0.1)
            continue

        # wait for some transcripts to load in
        time.sleep(1)

        try:
            pLoopStartTime = time.time()
            # Check for new transcripts
            print("RUNNING LANGUAGE LEARNING LOOP")
            newTranscripts = dbHandler.get_recent_transcripts_from_last_nseconds_for_all_users(
                n=run_period)

            words_to_show = None
            for transcript in newTranscripts:
                print(transcript)
                ctime = time.time()
<<<<<<< HEAD
                dictionary_rank = get_dictionary_rank(transcript['text'])
                words_to_show = run_language_learning_agent(transcript['text'], dictionary_rank)
                loop_time = time.time() - ctime
                print(f"RAN LL IN : {loop_time}")
                print(words_to_show)

                if words_to_show:
                    final_words_to_show = list(filter(None, words_to_show))
                    print("WORDS TO SHOW")
                    print(final_words_to_show)
                    dbHandler.add_language_learning_words_to_show_for_user(transcript['user_id'], final_words_to_show)
=======
                words_to_show = run_language_learning_agent(transcript['text'])
                loop_time = time.time() - ctime
                # print(f"RAN LL IN : {loop_time}")
                # print(words_to_show)

            print(words_to_show)
            if words_to_show:
                # final_words_to_show = list(filter(None, words_to_show))
                final_words_to_show = words_to_show
                # print("WORDS TO SHOW")
                # print(final_words_to_show)
                dbHandler.add_language_learning_words_to_show_for_user(
                    transcript['user_id'], final_words_to_show)
>>>>>>> afed30de

        except Exception as e:
            print("Exception in Language learning loop...:")
            print(e)
            traceback.print_exc()

        finally:
            # lock.release()
            pLoopEndTime = time.time()
            print("=== language leanring loop completed in {} seconds overall ===".format(
                round(pLoopEndTime - pLoopStartTime, 2)))

        time.sleep(run_period)<|MERGE_RESOLUTION|>--- conflicted
+++ resolved
@@ -42,7 +42,6 @@
             for transcript in newTranscripts:
                 print(transcript)
                 ctime = time.time()
-<<<<<<< HEAD
                 dictionary_rank = get_dictionary_rank(transcript['text'])
                 words_to_show = run_language_learning_agent(transcript['text'], dictionary_rank)
                 loop_time = time.time() - ctime
@@ -54,21 +53,6 @@
                     print("WORDS TO SHOW")
                     print(final_words_to_show)
                     dbHandler.add_language_learning_words_to_show_for_user(transcript['user_id'], final_words_to_show)
-=======
-                words_to_show = run_language_learning_agent(transcript['text'])
-                loop_time = time.time() - ctime
-                # print(f"RAN LL IN : {loop_time}")
-                # print(words_to_show)
-
-            print(words_to_show)
-            if words_to_show:
-                # final_words_to_show = list(filter(None, words_to_show))
-                final_words_to_show = words_to_show
-                # print("WORDS TO SHOW")
-                # print(final_words_to_show)
-                dbHandler.add_language_learning_words_to_show_for_user(
-                    transcript['user_id'], final_words_to_show)
->>>>>>> afed30de
 
         except Exception as e:
             print("Exception in Language learning loop...:")
