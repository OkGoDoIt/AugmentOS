import time
import traceback
import asyncio

# custom
from DatabaseHandler import DatabaseHandler
from agents.adhd_stmb_agent import run_adhd_stmb_agent
from server_config import openai_api_key
from logger_config import logger
from constants import ADHD_STMB_AGENT

run_period = 20
transcript_back_time = run_period * 1.1
total_transcript_context_time = 5 * 60
minimum_topic_time = 20 #the minimum amount of time since last topic change for a new topic chnage

def adhd_stmb_agent_processing_loop():
    print("START ADHD STMB AGENT PROCESSING LOOP")
    dbHandler = DatabaseHandler(parent_handler=False)
    loop = asyncio.get_event_loop()

    while True:
        if not dbHandler.ready:
            print("dbHandler not ready")
            time.sleep(0.1)
            continue

        # wait for some transcripts to load in
        time.sleep(5)

        try:
            pLoopStartTime = time.time()
            # Check for new transcripts
            # print("RUNNING ADHD STMB LOOP")
            newTranscripts = dbHandler.get_recent_transcripts_from_last_nseconds_for_all_users(
                n=transcript_back_time)

            words_to_show = None
            for transcript in newTranscripts:
<<<<<<< HEAD
                if not dbHandler.get_user_feature_enabled(transcript['user_id'], ADHD_STMB_AGENT): continue #skip if the user is not in ADHD mode
=======
                if not dbHandler.get_user_feature_enabled(transcript['user_id'], ADHD_STMB_AGENT): continue
                
>>>>>>> d3e92aa8
                ctime = time.time()
                user_id = transcript['user_id']

                #get the timestamp of latest topic change of the user
                latest_topic_shifts = dbHandler.get_latest_topic_shift_for_user(user_id, true_shift=True)
                latest_topic_shift_time = None
                if latest_topic_shifts != []:
                    latest_topic_shift_time = latest_topic_shifts[0]["time_of_shift"]

                #get the last dynamic summary of the current topic of the user
                latest_dynamic_topic = dbHandler.get_latest_topic_shift_for_user(user_id, true_shift=False)
                previous_summary = ""
                if latest_dynamic_topic != []:
                    previous_summary = latest_dynamic_topic[0]["summary"]

                print("vvvvvvvv previous summary is:")
                print(previous_summary)

                #get the whole context transcript for the user
                context_transcript, _, _ = dbHandler.get_transcripts_from_last_nseconds_for_user_as_string(user_id, n=total_transcript_context_time)

                #if there is no previous topic change, just feed in the last n minutes of transcript
                #if there was a topic change, use all the transcripts since then
                summarize_transcript_back_time = None
                if latest_topic_shift_time is None:
                    to_summarize_transcript = context_transcript
                    summarize_transcript_back_time = transcript_back_time
                else:
                    summarize_transcript_back_time = time.time() - latest_topic_shift_time
                    to_summarize_transcript, _, _ = dbHandler.get_transcripts_from_last_nseconds_for_user_as_string(user_id, n=summarize_transcript_back_time)

                print("vvvvvvvvv to_summarize_transcript is:")
                print(to_summarize_transcript)
                #run the ADHD STMB agent
                summary, new_topic_shift_words = run_adhd_stmb_agent(to_summarize_transcript, context_transcript)

                #add a new dynamic topic, not a true shift
                dbHandler.add_topic_shift_for_user(user_id, pLoopStartTime, summary, true_shift=False)

                #maybe add a new true_shift topic shift
                if summarize_transcript_back_time > minimum_topic_time: #don't allow topic shift if the last topic shift was too recent
                    if new_topic_shift_words != None:
                        #find the time stamp of the topic shift
                        #guess the timestamp of these words
                        idx = to_summarize_transcript.find(new_topic_shift_words)
                        print("idx: {}".format(idx))
                        shift_fraction = (idx + (idx + len(new_topic_shift_words))) / (2 * len(to_summarize_transcript)) #find roughly where in the transcript the topic shift was located
                        print("shift fraction: {}".format(shift_fraction))
                        transcript_start_time = pLoopStartTime - summarize_transcript_back_time
                        print("transciprt start time: {}".format(transcript_start_time))
                        topic_shift_in = summarize_transcript_back_time * shift_fraction
                        topic_shift_time = transcript_start_time + topic_shift_in + 3 # add a few seconds so no overlap in the shift phase
                        print("topic shift in: {}".format(topic_shift_in))
                        print("topic shift time: {}".format(topic_shift_time))
                        #add a new shift, save previous summary as this true shift
                        dbHandler.add_topic_shift_for_user(user_id, topic_shift_time, previous_summary, true_shift=True)

                print("=========== ADHD AGENT SUMMARY: {}".format(summary))
                loop_time = time.time() - ctime
                print(f"RAN ADHD STMB AGENT IN : {loop_time}")

        except Exception as e:
            print("Exception in ADHD STMB loop...:")
            print(e)
            traceback.print_exc()

        finally:
            # lock.release()
            pLoopEndTime = time.time()
            #print("=== language leanring loop completed in {} seconds overall ===".format(
            #    round(pLoopEndTime - pLoopStartTime, 2)))

        #run again after delay for run_period
        time.sleep(max(0, run_period - (pLoopEndTime - pLoopStartTime)))<|MERGE_RESOLUTION|>--- conflicted
+++ resolved
@@ -37,12 +37,7 @@
 
             words_to_show = None
             for transcript in newTranscripts:
-<<<<<<< HEAD
                 if not dbHandler.get_user_feature_enabled(transcript['user_id'], ADHD_STMB_AGENT): continue #skip if the user is not in ADHD mode
-=======
-                if not dbHandler.get_user_feature_enabled(transcript['user_id'], ADHD_STMB_AGENT): continue
-                
->>>>>>> d3e92aa8
                 ctime = time.time()
                 user_id = transcript['user_id']
 
