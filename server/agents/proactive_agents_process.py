import time
import traceback
import math
import uuid
import asyncio

#custom
from DatabaseHandler import DatabaseHandler
from agents.proactive_meta_agent import run_proactive_meta_agent_and_experts
from server_config import openai_api_key

def proactive_agents_processing_loop():
    print("START MULTI AGENT PROCESSING LOOP")
    dbHandler = DatabaseHandler(parent_handler=False)
    loop = asyncio.get_event_loop()

    while True:
        if not dbHandler.ready:
            print("dbHandler not ready")
            time.sleep(0.1)
            continue
        
        #wait for some transcripts to load in
        time.sleep(15)

        try:
            pLoopStartTime = time.time()
            # Check for new transcripts
            print("RUNNING MULTI-AGENT LOOP")
            newTranscripts = dbHandler.get_recent_transcripts_from_last_nseconds_for_all_users(
                n=120)
            for transcript in newTranscripts:
                if len(transcript['text']) < 400: # Around 75-100 words, no point to generate insight below this
                    print("Transcript too short, skipping...")
                    continue
                print("Run Insights generation with... user_id: '{}' ... text: '{}'".format(
                    transcript['user_id'], transcript['text']))
                insightGenerationStartTime = time.time()
              
                try:
                    #run proactive meta agent, get insights
                    insights = run_proactive_meta_agent_and_experts(transcript)
                    print("insights: {}".format(insights))
                    # [{'agent_name': 'Statistician', 'agent_insight': "Insight: Brain's processing limit challenges full Wikipedia integration. Neuralink trials show promising BCI advancements."},
                    # {'agent_name': 'FactChecker', 'agent_insight': 'null'},
                    # {'agent_name': 'DevilsAdvocate', 'agent_insight': 'Insight: Is more information always beneficial, or could it lead to cognitive overload?'}]

                    for insight in insights:
<<<<<<< HEAD
                        #save this insight to the DB for the user
                        dbHandler.add_agent_insights_results_for_user(transcript['user_id'], insight["agent_name"], insight["agent_insight"])
=======
                        if insight != None:
                            #save this insight to the DB for the user
                            insight_obj = {}
                            insight_obj['timestamp'] = math.trunc(time.time())
                            insight_obj['uuid'] = str(uuid.uuid4())
                            insight_obj['agent_name'] = insight["agent_name"]
                            insight_obj['agent_insight'] = insight["agent_insight"]
                            dbHandler.add_agent_insights_results_for_user(transcript['user_id'], [insight_obj])

                    #DEV - to debug and show that the insight is running
                    if False:
                        insight_obj = {}
                        insight_obj['timestamp'] = math.trunc(time.time())
                        insight_obj['uuid'] = str(uuid.uuid4())
                        insight_obj['agent_name'] = "Debug Agent"
                        insight_obj['agent_insight'] = "This is a test of the system."
                        dbHandler.add_agent_insights_results_for_user(transcript['user_id'], [insight_obj])
>>>>>>> 11ee2cb9

                except Exception as e:
                    print("Exception in agent.run()...:")
                    print(e)
                    traceback.print_exc()
                    continue
                insightGenerationEndTime = time.time()
                print("=== insightGeneration completed in {} seconds ===".format(
                    round(insightGenerationEndTime - insightGenerationStartTime, 2)))
        except Exception as e:
            print("Exception in Insight generator...:")
            print(e)
            traceback.print_exc()
        finally:
            #lock.release()
            pLoopEndTime = time.time()
            # print("=== processing_loop completed in {} seconds overall ===".format(
            #     round(pLoopEndTime - pLoopStartTime, 2)))

        time.sleep(50)<|MERGE_RESOLUTION|>--- conflicted
+++ resolved
@@ -46,28 +46,8 @@
                     # {'agent_name': 'DevilsAdvocate', 'agent_insight': 'Insight: Is more information always beneficial, or could it lead to cognitive overload?'}]
 
                     for insight in insights:
-<<<<<<< HEAD
                         #save this insight to the DB for the user
                         dbHandler.add_agent_insights_results_for_user(transcript['user_id'], insight["agent_name"], insight["agent_insight"])
-=======
-                        if insight != None:
-                            #save this insight to the DB for the user
-                            insight_obj = {}
-                            insight_obj['timestamp'] = math.trunc(time.time())
-                            insight_obj['uuid'] = str(uuid.uuid4())
-                            insight_obj['agent_name'] = insight["agent_name"]
-                            insight_obj['agent_insight'] = insight["agent_insight"]
-                            dbHandler.add_agent_insights_results_for_user(transcript['user_id'], [insight_obj])
-
-                    #DEV - to debug and show that the insight is running
-                    if False:
-                        insight_obj = {}
-                        insight_obj['timestamp'] = math.trunc(time.time())
-                        insight_obj['uuid'] = str(uuid.uuid4())
-                        insight_obj['agent_name'] = "Debug Agent"
-                        insight_obj['agent_insight'] = "This is a test of the system."
-                        dbHandler.add_agent_insights_results_for_user(transcript['user_id'], [insight_obj])
->>>>>>> 11ee2cb9
 
                 except Exception as e:
                     print("Exception in agent.run()...:")
