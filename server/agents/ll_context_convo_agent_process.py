import time
import traceback
import asyncio
from math import radians, cos, sin, sqrt, atan2

# custom
from DatabaseHandler import DatabaseHandler
from agents.ll_context_convo_agent import run_ll_context_convo_agent
from agents.helpers.get_nearby_places import get_user_location, get_nearby_places
from constants import TESTING_LL_CONTEXT_CONVO_AGENT, LL_CONTEXT_CONVO_AGENT

import warnings

response_period = 12
break_convo_time_limit = 25 #how long of silence/no response before breaking out of the conversation

if TESTING_LL_CONTEXT_CONVO_AGENT:
    run_period = 10
else:
    run_period = 30

transcript_period = 60

ongoing_conversations = set()

def lat_lng_to_meters(lat1, lng1, lat2, lng2):
    # Radius of the Earth in km
    R = 6371.0

    # Convert latitude and longitude from degrees to radians
    lat1_rad = radians(lat1)
    lng1_rad = radians(lng1)
    lat2_rad = radians(lat2)
    lng2_rad = radians(lng2)

    # Difference in coordinates
    dlat = lat2_rad - lat1_rad
    dlng = lng2_rad - lng1_rad

    # Haversine formula
    a = sin(dlat / 2)**2 + cos(lat1_rad) * cos(lat2_rad) * sin(dlng / 2)**2
    c = 2 * atan2(sqrt(a), sqrt(1 - a))

    # Distance in kilometers
    distance_km = R * c

    # Convert km to meters
    distance_meters = distance_km * 1000

    return distance_meters


async def cleanup_conversation(user_id, db_handler):
    print("Ending ll context convo with user: ", user_id)
    ongoing_conversations.remove(user_id)
    db_handler.update_single_user_setting(user_id, "is_having_language_learning_contextual_convo", False)
    db_handler.update_single_user_setting(user_id, "use_dynamic_transcribe_language", False) # conversation ending, so stop using dynamic transcribe language
    db_handler.update_single_user_setting(user_id, "should_update_settings", True)
    return


async def handle_user_conversation(user_id, device_id, db_handler):
    print("MAYBE RUNNING CONTEXTUAL CONVO FOR USER: ", user_id)
    target_language = db_handler.get_user_settings_value(user_id, "target_language")
    locations = db_handler.get_gps_location_results_for_user_device(user_id, device_id)
    transcripts = db_handler.get_transcripts_from_last_nseconds_for_user_as_string(user_id, n=transcript_period)
    ongoing_conversations.add(user_id)

    # this block checks if the user is moving or talking, if so, it skips the conversation
    # print("LOCATIONS:")
    # print(locations)
    if len(locations) > 1:
        user_location = locations[-1]
        past_location = locations[-2]

        displacement = lat_lng_to_meters(lat1=past_location['lat'], lng1=past_location['lng'], lat2=user_location['lat'], lng2=user_location['lng'])
        delta_time = user_location['timestamp'] - past_location['timestamp']


        speed = displacement / delta_time if delta_time > 0 else 0
        print(speed)

<<<<<<< HEAD
        wpm_threshold = 5
        current_wpm = len(transcripts[0].split(" ")) / (transcript_period / 60)
        print("Current user WPM is: ", current_wpm)
        print("Current user SPEED is: ", speed)
=======
        wpm_threshold = 20
        print("TRANSCRIPTS:")
>>>>>>> eb50dd20
        print(transcripts)
        print(len(transcripts[0].split(" ")) / (transcript_period / 60))

        if TESTING_LL_CONTEXT_CONVO_AGENT:
            warnings.warn("Currently in testing mode, skipping speed and trascription checks, please remove TESTING flag to run normally.")
        elif speed < 0.3:
            print("User is not moving, running anyway")
            #print("User is not moving, skipping")
            #await cleanup_conversation(user_id, db_handler)
            #return
        elif current_wpm > wpm_threshold: # compute words per minute
            print("User is talking, skipping", transcripts)
            await cleanup_conversation(user_id, db_handler)
            return
    else:
        print("Not enough locations, please wait")
        await cleanup_conversation(user_id, db_handler)
        return

    print("NOW RUNNING CONTEXTUAL CONVO FOR USER: ", user_id)

    # if not places:
    #     print("NO PLACES FOUND")
    #     ongoing_conversations.remove(user_id)
    #     return

    conversation_history = []

    # conversation starting, so change the user's transcribe language to the target language
    db_handler.update_single_user_setting(user_id, "dynamic_transcribe_language", target_language)
    db_handler.update_single_user_setting(user_id, "use_dynamic_transcribe_language", True)
    db_handler.update_single_user_setting(user_id, "is_having_language_learning_contextual_convo", True)
    db_handler.update_single_user_setting(user_id, "should_update_settings", True)

    # this block runs the contextual conversation agent until the conversation ends
    while True:
        places = get_nearby_places(user_location)
        places = places[:min(len(places), 3)] #get max 3 nearby places
        print("START ll contextual conversation")
        response = run_ll_context_convo_agent(places=places, target_language=target_language, fluency_level=35, conversation_history=conversation_history)

        if response:
            db_handler.add_ll_context_convo_results_for_user(
                user_id, response)
        else:
            await cleanup_conversation(user_id, db_handler)
            return

        conversation_history.append({"role": "agent", "content": response['ll_context_convo_response']})

        await asyncio.sleep(response_period)
        user_reponse = []
        new_response = db_handler.get_transcripts_from_last_nseconds_for_user_as_string(user_id, n=response_period)

        start = time.time()
        # This block waits for the user to respond
        while new_response[0] or not user_reponse:

            if new_response[0]:
                print("NEW RESPONSE")
                user_reponse.append(new_response[0])
            else:
                print("NO NEW RESPONSE")
                if time.time() - start > 120:
                    break

            await asyncio.sleep(response_period)
            new_response = db_handler.get_transcripts_from_last_nseconds_for_user_as_string(user_id, n=response_period)
            # print("NEW RESPONSE 2")
            # print(new_response)
            # print("USER RESPONSE 2")
            # print(user_reponse)

        user_reponse = " ".join(user_reponse)

        print("USER RESPONSE")
        print(user_reponse)

        conversation_history.append({"role": "user", "content": user_reponse})

<<<<<<< HEAD
        if time.time() - start >= break_convo_time_limit:
            break

=======
>>>>>>> eb50dd20
        locations = db_handler.get_gps_location_results_for_user_device(user_id, device_id)

        if len(locations) > 1:
            places = get_nearby_places(locations[-1])

            if places:
                continue

        places = None

    await cleanup_conversation(user_id, db_handler)
    return


async def ll_context_convo_agent_processing_loop_async():
    print("START CONTEXTUAL CONVO PROCESSING LOOP ASYNC")
    db_handler = DatabaseHandler(parent_handler=False)

    # Ensure we are using an async event loop
    asyncio.set_event_loop(asyncio.new_event_loop())
    loop = asyncio.get_event_loop()

    # wait for some transcripts to load in
    await asyncio.sleep(30)

    # This block initiates the contextual conversation agent for each active user
    while True:
        if not db_handler.ready:
            print("db_handler not ready")
            await asyncio.sleep(0.1)
            continue

        try:
            pLoopStartTime = time.time()
            # print("RUNNING CONTEXTUAL CONVO LOOP ASYNC")

            active_users = db_handler.get_active_users()
            tasks = []

            # start a conversation for each active user
            for user in active_users:
                if not db_handler.get_user_feature_enabled(user['user_id'], LL_CONTEXT_CONVO_AGENT): continue

                user_id = user['user_id']
                device_id = user['device_id']

                print("STARTING CONTEXTUAL CONVO FOR USER: ", user_id)
                print("ONGOING CONVERSATIONS: ", ongoing_conversations)
                if user_id in ongoing_conversations:
                    print("Found ongoing conversation for user: ", user_id)
                    continue

                ongoing_conversations.add(user_id)
                tasks.append(handle_user_conversation(user_id, device_id, db_handler))

            if tasks:
                await asyncio.gather(*tasks)

        except Exception as e:
            print("Exception in CONTEXTUAL CONVO loop...:")
            print(e)
            traceback.print_exc()

        finally:
            pLoopEndTime = time.time()
            # print(f"=== CONTEXTUAL CONVO loop completed in {round(pLoopEndTime - pLoopStartTime, 2)} seconds overall ===")

        await asyncio.sleep(run_period)


def ll_context_convo_agent_processing_loop():
    asyncio.run(ll_context_convo_agent_processing_loop_async())<|MERGE_RESOLUTION|>--- conflicted
+++ resolved
@@ -12,7 +12,7 @@
 import warnings
 
 response_period = 12
-break_convo_time_limit = 25 #how long of silence/no response before breaking out of the conversation
+break_convo_time_limit = 20 #how long of silence/no response before breaking out of the conversation
 
 if TESTING_LL_CONTEXT_CONVO_AGENT:
     run_period = 10
@@ -78,19 +78,11 @@
 
 
         speed = displacement / delta_time if delta_time > 0 else 0
-        print(speed)
-
-<<<<<<< HEAD
+
         wpm_threshold = 5
         current_wpm = len(transcripts[0].split(" ")) / (transcript_period / 60)
         print("Current user WPM is: ", current_wpm)
         print("Current user SPEED is: ", speed)
-=======
-        wpm_threshold = 20
-        print("TRANSCRIPTS:")
->>>>>>> eb50dd20
-        print(transcripts)
-        print(len(transcripts[0].split(" ")) / (transcript_period / 60))
 
         if TESTING_LL_CONTEXT_CONVO_AGENT:
             warnings.warn("Currently in testing mode, skipping speed and trascription checks, please remove TESTING flag to run normally.")
@@ -169,12 +161,9 @@
 
         conversation_history.append({"role": "user", "content": user_reponse})
 
-<<<<<<< HEAD
         if time.time() - start >= break_convo_time_limit:
             break
 
-=======
->>>>>>> eb50dd20
         locations = db_handler.get_gps_location_results_for_user_device(user_id, device_id)
 
         if len(locations) > 1:
