import requests
import json
import random
from pathlib import Path
import os

#Google NLP + Maps imports
from google.cloud import language_v1
from typing import Sequence
from google.cloud import enterpriseknowledgegraph as ekg
from gcp_config import gcp_project_id

#OpenAI imports
import openai
openai.api_key = os.environ['OPENAI_API_KEY']

#Google static maps imports
from gcp_config import google_maps_api_key
import responses
import random
import googlemaps
from googlemaps.maps import StaticMapMarker
from googlemaps.maps import StaticMapPath
from PIL import Image
from io import BytesIO

#image conversion
import base64

#custom
import word_frequency

class ContextualSearchEngine:
    def __init__(self):
        #remember what we've defined
        self.previous_defs = list()
        self.client = googlemaps.Client(key=google_maps_api_key)
        self.imagePath = "images/cse"

    def get_google_static_map_img(self, place, zoom=3):
        url = "https://maps.googleapis.com/maps/api/staticmap"
        responses.add(responses.GET, url, status=200)

        path = StaticMapPath(
            points=["New York City"],
            weight=5,
            color="red",
        )

        marker_1 = StaticMapMarker(locations=[place], color="red")

        map_response = self.client.static_map(
            size=(400, 400),
            zoom=zoom,
            center=place,
            maptype="hybrid",
            format="jpg",
            scale=1,
            markers=[marker_1]
        )
            
        raw_img = b''.join(map_response)

        return raw_img

    def analyze_entities(self, text_content):
        """
        Analyzing Entities in a String

        Args:
          text_content The text content to analyze
        """

        client = language_v1.LanguageServiceClient()

        # Available types: PLAIN_TEXT, HTML
        type_ = language_v1.Document.Type.PLAIN_TEXT

        # Optional. If not specified, the language is automatically detected.
        # For list of supported languages:
        # https://cloud.google.com/natural-language/docs/languages
        language = "en"
        document = {"content": text_content, "type_": type_, "language": language}

        # Available values: NONE, UTF8, UTF16, UTF32
        encoding_type = language_v1.EncodingType.UTF8

        response = client.analyze_entities(
            request={"document": document, "encoding_type": encoding_type}
        )

        return response.entities

    def summarize_entity(self, entity: str):

        #like "the" and "a" if they aren't useful to human understanding
        prompt = f"""Please summarize the following "entity description" text to 8 words or less, extracting the most important information about the entity. The summary should be easy to parse very quickly. Leave out filler words. Don't write the name of the entity. Use less than 8 words for the entire summary. Be concise, brief, and succinct.

        Example:
        [INPUT]
        "George Washington (February 22, 1732 – December 14, 1799) was an American military officer, statesman, and Founding Father who served as the first president of the United States from 1789 to 1797."

        [OUTPUT]
        First American president, military officer, Founding Father.

        Example:
        [INPUT]
        "ChatGPT is an artificial intelligence chatbot developed by OpenAI and released in November 2022. It is built on top of OpenAI's GPT-3.5 and GPT-4 families of large language models and has been fine-tuned using both supervised and reinforcement learning techniques."
        [OUTPUT]
        AI chatbot using GPT models.

        \n Text to summarize: \n{entity} \nSummary (8 words or less): """
        print("Running prompt for summary: \n {}".format(prompt))
        chat_completion = openai.Completion.create(model="text-davinci-002", prompt=prompt, temperature=0.5, max_tokens=20)
        response = chat_completion.choices[0].text
        print(response)
        return response

    def lookup_mids(self, ids: Sequence[str], project_id=gcp_project_id):
        location = 'global'      # Values: 'global'
        languages = ['en']                    # Optional: List of ISO 639-1 Codes

        # Create a client
        client = ekg.EnterpriseKnowledgeGraphServiceClient()

        # The full resource name of the location
        # e.g. projects/{project_id}/locations/{location}
        parent = client.common_location_path(project=project_id, location=location)

        # Initialize request argument(s)
        request = ekg.LookupRequest(
            parent=parent,
            ids=ids,
            languages=languages,
        )

        # Make the request
        response = client.lookup(request=request)

        # Extract and print date from response
        res = dict()
        for item in response.item_list_element:
            result = item.get("result")

            #get mid and start entry - assuming we always get a mid
            mid = None
            for identifier in result.get("identifier"):
                if identifier.get('name') == 'googleKgMID':
                    mid = identifier.get('value')
                    break

            if mid is None:
                continue

            res[mid] = dict()
            res[mid]["mid"] = mid

            #get google cloud id
            cloud_id = result.get('@id')

            #get image
            if result.get('image'):
                image_url = result.get('image').get('contentUrl')
                #convert to actual image url if it's a wikipedia image
                #if "wiki" in image_url:
                    #image_url = self.wiki_image_parser(image_url)
                res[mid]["image_url"] = image_url

            print("Result: ")
            print(result)
            print(dir(result))
            res[mid]["name"] = result.get('name')
            res[mid]["category"] = result.get('description')
            print("TYpES")
            print(result.get('@type'))

            #set our own types
            if any(x in ['Place', 'City', 'AdministrativeArea'] for x in result.get('@type')):
                res[mid]["type"] = "LOCATION"
            else:
                res[mid]["type"] = result.get('@type')[0].upper()

            detailed_description = result.get("detailedDescription")
            if detailed_description:
                res[mid]["summary"] = detailed_description.get('articleBody')
                res[mid]["url"] = detailed_description.get('url')
            else:
                res[mid]["summary"] = result.get('description')

        return res

    def contextual_search_engine(self, talk):
        #build response object from various processing sources
        response = dict()

        #find rare words (including acronyms) and define them
        rare_word_definitions = word_frequency.rare_word_define_string(talk)

        # get entities
        entities_raw = self.analyze_entities(talk)
        print("Entities raw:")
        print(entities_raw)

        #filter entities
        entities = list()
        salience_threshold = 0.4
        metadata_keys_we_want = ["mid", "wikipedia_url"]
        for entity in entities_raw:
            #if the entitiy had a knowledge graph ID or wikipedia entry, then we want it
            for metadata_name, metadata_value in entity.metadata.items():
                if metadata_name in metadata_keys_we_want:
                    entities.append(entity)
                    break
            #if the entity had a location, then we want it
            if entity.type_ == "LOCATION":
                entities.append(entity)
                break
        #if the entity has a salience over n, then we want it (NOTE: salience may be high if transcript length is short)
            #if entity.salience >= salience_threshold:
                #entities.append(entity)
                #continue

        #if entities have `mid`s, then lookup the entities with google knowledge graph
        ## get all mid's first, as batch mid search is faster
        mids = list()
        for entity in entities:
            metadata = entity.metadata
            #print(entity.name)
            if "mid" in metadata.keys():
                mid = metadata["mid"]
                mids.append(mid)
        entity_search_results = self.lookup_mids(mids)

        #if entities are locations, then add a map image to it
        locations = dict()
        for entity_mid in entity_search_results:
            entity = entity_search_results[entity_mid]
            if entity["type"] == "LOCATION":
                zoom = 3
                mapImageName = "map_{}-{}.jpg".format(entity["name"], zoom)
                mapImagePath = "{}/{}".format(self.imagePath, mapImageName)

                if not Path(mapImagePath).is_file():
                    static_map_img_raw = self.get_google_static_map_img(place=entity["name"], zoom=zoom)
                    static_map_img_pil = Image.open(BytesIO(static_map_img_raw))
                    static_map_img_pil.save(mapImagePath)

                entity_search_results[entity_mid]["map_image_path"] = "/image?img={}".format(mapImageName)

        #build response object from various processing sources
        response = dict()
        summary_len = 200

        #build response object from various processing sources
        response = dict()
        summary_len = 200
        #get rare word def's
        for word_def in rare_word_definitions:
            word = list(word_def.keys())[0]
            definition = list(word_def.values())[0]
            response[word] = dict()
            summary = definition[0:min(summary_len, len(definition))] + "..." #limit size of summary
            response[word]["summary"] = summary
            response[word]["type"] = "RARE_WORD"
            response[word]["name"] = word

        #build response and summarize long entity descriptions
        for entity_mid in entity_search_results:
            entity = entity_search_results[entity_mid]

            #get description
            description = entity["summary"]

            #summarize entity if greater than 8 words long
            if (len(description.split(" ")) > 8):
                summary = self.summarize_entity(description)
            else:
                summary = description

            response[entity["name"]] = entity
<<<<<<< HEAD
            summary = response[entity["name"]]["summary"]
            summary = summary[0:min(summary_len, len(summary))] + "..." #limit size of summary
=======
>>>>>>> e077e4fe
            response[entity["name"]]["summary"] = summary

        #get entities from location results
        #for location in locations:
        #    entity = locations[location]
        #    response[entity["name"]] = entity

        #drop things we've already defined, then remember the new things
#        filtered_response = dict()
#        for entity in response:
#            if entity not in self.previous_defs:
#                filtered_response[entity] = response[entity]
#                self.previous_defs.append(entity)

        #return filtered_response
        return response

    def get_wikipedia_image_link_from_page_title(self, page_title, language="en"):
        WIKI_REQUEST = 'http://{}.wikipedia.org/w/api.php?action=query&prop=pageimages&format=json&piprop=original&titles={}'.format(language, page_title)
        response  = requests.get(WIKI_REQUEST)
        json_data = json.loads(response.text)
        try:
            img_url = list(json_data['query']['pages'].values())[0]['original']['source']
            max_size = 480
            image_wikipedia_name = img_url.split("/")[-1]
            img_url = img_url.replace("/commons/", "/commons/thumb/")
            img_url = img_url.replace(f"/{language}/", f"/{language}/thumb/")
            img_url = img_url + f"/{max_size}px-{image_wikipedia_name}"
            if img_url[-3:] == "svg":
                img_url = img_url + ".png"
            elif img_url[-3:] == "ogv":
                img_url = None
        except Exception as e:
            print(e)
            img_url = None
        return img_url<|MERGE_RESOLUTION|>--- conflicted
+++ resolved
@@ -251,9 +251,6 @@
         response = dict()
         summary_len = 200
 
-        #build response object from various processing sources
-        response = dict()
-        summary_len = 200
         #get rare word def's
         for word_def in rare_word_definitions:
             word = list(word_def.keys())[0]
@@ -278,11 +275,6 @@
                 summary = description
 
             response[entity["name"]] = entity
-<<<<<<< HEAD
-            summary = response[entity["name"]]["summary"]
-            summary = summary[0:min(summary_len, len(summary))] + "..." #limit size of summary
-=======
->>>>>>> e077e4fe
             response[entity["name"]]["summary"] = summary
 
         #get entities from location results
