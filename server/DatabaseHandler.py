--- conflicted
+++ resolved
@@ -166,14 +166,9 @@
                      "dynamic_transcribe_language": "English", #the current dynamic transcribe language that we set momentarily
                      "use_dynamic_transcribe_language": False,
                      "is_having_language_learning_contextual_convo": False,
-<<<<<<< HEAD
-                     #"current_mode": "Language Learning",
-                     "current_mode": "Proactive Agents",
-                     "enabled_proactive_agents": ["QuestionAnswerer", "QuestionAsker", "Statistician"]
-=======
                      "current_mode": "Language Learning",
                      #"current_mode": "Proactive Agents",
->>>>>>> 088f2877
+                     "enabled_proactive_agents": ["QuestionAnswerer", "QuestionAsker", "Statistician"]
                  },
                  "transcripts": [],
                  "ui_list": [],
