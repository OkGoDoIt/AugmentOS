from pymongo.mongo_client import MongoClient
from pymongo.server_api import ServerApi
import time
import math
from hashlib import sha256
from server_config import database_uri, clear_users_on_start, clear_cache_on_start
import uuid


class DatabaseHandler:
    def __init__(self, parent_handler=True):
        print("INITTING DB HANDLER")
        self.uri = database_uri
        self.min_transcript_word_length = 5
        self.user_collection = None
        self.cache_collection = None
        self.ready = False
        self.backslide = 4
<<<<<<< HEAD
        self.intermediateTranscriptValidityTime = 0  # .3 # 300 ms in seconds
        self.transcriptExpirationTime = 600  # 10 minutes in seconds
        self.final_transcript_validity_time = 30 # 30 seconds
        self.parentHandler = parentHandler
        self.emptyTranscript = {"text": "",
                                "timestamp": -1, "isFinal": False, "uuid": -1}
=======
        self.intermediate_transcript_validity_time = 0  # .3 # 300 ms in seconds
        self.transcript_expiration_time = 600  # 10 minutes in seconds
        self.parent_handler = parent_handler
        self.empty_transcript = {"text": "",
                                "timestamp": -1, "is_final": False, "uuid": -1}
>>>>>>> 850a4187

        # Create a new client and connect to the server
        self.client = MongoClient(self.uri, server_api=ServerApi('1'))

        # Send a ping to confirm a successful connection
        try:
            self.client.admin.command('ping')
            print("Pinged your deployment. You successfully connected to MongoDB!")

            self.init_users_collection()
            self.init_cache_collection()
        except Exception as e:
            print(e)

    ### INIT ###

    def init_users_collection(self):
        self.user_db = self.client['users']
        if 'users' in self.user_db.list_collection_names():
            self.user_collection = self.user_db.get_collection('users')

            if clear_users_on_start and self.parent_handler:
                self.user_collection.drop()
                self.init_users_collection()
        else:
            self.user_collection = self.user_db.create_collection('users')

        self.ready = True

    def init_cache_collection(self):
        self.cache_db = self.client['cache']
        if 'cache' in self.cache_db.list_collection_names():
            self.cache_collection = self.cache_db.get_collection('cache')

            if clear_cache_on_start and self.parent_handler:
                self.cache_collection.drop()
                self.init_cache_collection()
        else:
            self.cache_collection = self.cache_db.create_collection('cache')

    ### MISC ###

    # Returns the index of the nearest beginning of a word before "curr_index"
    # EX: find_closest_start_word_index('hello world, my name is alex!', 5) => 5
    # EX: ...
    # EX: find_closest_start_word_index('hello world, my name is alex!', 11) => 5
    # EX: find_closest_start_word_index('hello world, my name is alex!', 12) => 12
    def find_closest_start_word_index(self, text, curr_index):
        latest_stop_index = 0
        for i, c in enumerate(text):
            if c == " ":
                if(i > curr_index):
                    return latest_stop_index
                latest_stop_index = i
        return curr_index

    def create_user_if_not_exists(self, user_id):
        users = self.user_collection.find()
        need_create = True
        for u in users:
            if user_id == u['user_id']:
                need_create = False
        if need_create:
            print('Creating new user: ' + user_id)
            self.user_collection.insert_one(
                {"user_id": user_id,
                 "latest_intermediate_transcript": self.empty_transcript,
                 "final_transcripts": [],
<<<<<<< HEAD
                 "cseConsumedTranscriptId": -1,
                 "cseConsumedTranscriptIdx": 0,
=======
                 "cse_consumed_transcript_id": -1,
                 "cse_consumed_transcript_idx": 0, # 0
>>>>>>> 850a4187
                 "transcripts": [], 
                 "cse_results": [], 
                 "ui_list": [],
                 "agent_insights_results" : []})

    ### CACHE ###

    def find_cached_summary(self, long_description):
        description_hash = sha256(long_description.encode("utf-8")).hexdigest()
        filter = {"description": description_hash}
        item = self.cache_collection.find_one(filter)
        if item and 'summary' in item:
            return item['summary']
        else:
            return None

    def save_cached_summary(self, long_description, summary):
        description_hash = sha256(long_description.encode("utf-8")).hexdigest()
        item = {"description": description_hash, "summary": summary}
        self.cache_collection.insert_one(item)

    ### TRANSCRIPTS ###

    def save_transcript_for_user(self, user_id, text, timestamp, is_final):
        if text == "": return

        transcript = {"user_id": user_id, "text": text,
                      "timestamp": timestamp, "is_final": is_final, "uuid": str(uuid.uuid4())}
        self.create_user_if_not_exists(user_id)

        self.purge_old_transcripts_for_user_id(user_id)

        if is_final:
            # Save to `final_transcripts` database with id `my_new_id`
            filter = {"user_id": user_id}
            update = {"$push": {"final_transcripts": transcript}}
            self.user_collection.update_one(filter=filter, update=update)

            # Set `latest_intermediate_transcript` to empty string and timestamp -1
            update = {
                "$set": {"latest_intermediate_transcript": self.empty_transcript}}
            self.user_collection.update_one(filter=filter, update=update)

            # If `cse_consumed_transcript_id` == -1:
            # Set `cse_consumed_transcript_id` = `my_new_id`
            # `cse_consumed_transcript_idx` stays the same
            user = self.get_user(user_id)
            if user['cse_consumed_transcript_id'] == -1:
                update = {
                    "$set": {"cse_consumed_transcript_id": transcript['uuid']}}
                self.user_collection.update_one(filter=filter, update=update)
        else:
            # Save to `latest_intermediate_transcript` field in database - text and timestamp
            filter = {"user_id": user_id}
            update = {"$set": {"latest_intermediate_transcript": transcript}}
            self.user_collection.update_one(filter=filter, update=update)

    def get_user(self, user_id):
        return self.user_collection.find_one({"user_id": user_id})

    def get_all_transcripts_for_user(self, user_id, delete_after=False):
        self.create_user_if_not_exists(user_id)
        user = self.get_user(user_id)
        return user['final_transcripts']

<<<<<<< HEAD
    def combineTextFromTranscripts(self, transcripts, recent_transcripts_only=True):
        curr_time = time.time()
        text = ""
        for t in transcripts:
            if recent_transcripts_only and (curr_time - t['timestamp'] < self.final_transcript_validity_time):
                text += t['text'] + " "
        return text

    def getNewCseTranscriptsForUser(self, userId, deleteAfter=False):
        self.createUserIfNotExists(userId)
        user = self.getUser(userId)
        unconsumed_transcripts = []

        if user['cseConsumedTranscriptId'] != -1:
            # Get the transcript with ID `cseConsumedTranscriptId`, get the last part of it (anything after `cseConsumedTranscriptIdx`)
=======
    def get_new_cse_transcripts_for_user(self, user_id, delete_after=False):
        self.create_user_if_not_exists(user_id)
        user = self.get_user(user_id)
        unconsumed_transcripts = []

        if user['cse_consumed_transcript_id'] != -1:
            print()
            # Get the transcript with ID `cse_consumed_transcript_id`, get the last part of it (anything after `cse_consumed_transcript_idx`)
>>>>>>> 850a4187
            first_transcript = None
            for index, t in enumerate(user['final_transcripts']):
                # Get the first unconsumed final
                if t['uuid'] == user['cse_consumed_transcript_id']:
                    first_transcript = t
                    start_index = user['cse_consumed_transcript_idx']
                    
                    # ensure start_index points to the beginning of a word
                    start_index = self.find_closest_start_word_index(first_transcript['text'], start_index)

                    # backslide
<<<<<<< HEAD
                    most_recent_final_text = self.combineTextFromTranscripts(user['final_transcripts'][:index])
                    previous_text_to_backslide = most_recent_final_text + " " + first_transcript['text'][:startIndex]
=======
                    most_recent_final_text = user['final_transcripts'][index - 1]['text'] if index > 0 else ""
                    previous_text_to_backslide = most_recent_final_text + " " + first_transcript['text'][:start_index]
>>>>>>> 850a4187
                    backslide_word_list = previous_text_to_backslide.strip().split()
                    backslide_words = ' '.join(backslide_word_list[-(self.backslide-len(backslide_word_list)):])

                    words_from_start = first_transcript['text'][start_index:].strip()
                    first_transcript['text'] = backslide_words + " " + words_from_start

                    if first_transcript['text'] != "":
                        unconsumed_transcripts.append(first_transcript)
                    continue

                # Get any subsequent unconsumed final
                if first_transcript != None:
                    # (any transcript newer than cse_consumed_transcript_id)
                    # Append any transcript from `final_transcripts` that is newer in time than the `cse_consumed_transcript_id` transcript
                    unconsumed_transcripts.append(t)

            # Append `latest_intermediate_transcript`
            if user['latest_intermediate_transcript']['text'] != "":
                unconsumed_transcripts.append(
                    user['latest_intermediate_transcript'])
            index_offset = 0
        else:
<<<<<<< HEAD
            #if the latest intermediate is old/stale, then the frontend client stops streaming transcripts before giving us a final, so make it final and drop it
            stale_intermediate_time = 10
            if (user['latest_intermediate_transcript']['timestamp'] != -1) and ((time.time() - user['latest_intermediate_transcript']['timestamp']) > stale_intermediate_time):
                print("~~~~~~~~~~~~~~ Killing stale intermediate transcript")
                filter = {"userId": userId}
                # Set `latest_intermediate_transcript` to empty string and timestamp -1
                update = {
                    "$set": {"latest_intermediate_transcript": self.emptyTranscript}}
                self.userCollection.update_one(filter=filter, update=update)

            # Get part `latest_intermediate_transcript` after `cseConsumedTranscriptIdx` index
            startIndex = user['cseConsumedTranscriptIdx']
=======
            # Get part `latest_intermediate_transcript` after `cse_consumed_transcript_idx` index
            start_index = user['cse_consumed_transcript_idx']
>>>>>>> 850a4187
            t = user['latest_intermediate_transcript']

            # ensure start_index points to the beginning of a word
            start_index = self.find_closest_start_word_index(t['text'], start_index)

            # Make sure protect against if intermediate transcript gets smaller
            if (len(t['text']) - 1) > start_index:
                # backslide
<<<<<<< HEAD
                most_recent_final_text = self.combineTextFromTranscripts(user['final_transcripts'])
                previous_text_to_backslide = most_recent_final_text + " " + t['text'][:startIndex]
=======
                most_recent_final_text = user['final_transcripts'][-1]['text'] if len(user['final_transcripts']) > 0 else ""
                previous_text_to_backslide = most_recent_final_text + " " + t['text'][:start_index]
>>>>>>> 850a4187
                backslide_word_list = previous_text_to_backslide.strip().split()
                backslide_words = ' '.join(backslide_word_list[-(self.backslide-len(backslide_word_list)):])

                words_from_start = t['text'][start_index:].strip()
                t['text'] = backslide_words + " " + words_from_start
                unconsumed_transcripts.append(t)
            index_offset = start_index

        # Update step
        # `cse_consumed_transcript_id` = -1
        # `cse_consumed_transcript_idx` to index of most recent transcript we consumed in 1.
        if len(unconsumed_transcripts) > 0:
            new_index = len(unconsumed_transcripts[-1]['text']) + index_offset
        else:
            new_index = 0

        filter = {"user_id": user_id}
        update = {"$set": {"cse_consumed_transcript_id": -1, "cse_consumed_transcript_idx": new_index}}
        self.user_collection.update_one(filter=filter, update=update)
        return unconsumed_transcripts

    def update_cse_consumed_transcript_idx_for_user(self, user_id, new_index):
        filter = {"user_id": user_id}
        update = {"$set": {"cse_consumed_transcript_idx": new_index}}
        self.user_collection.update_one(filter=filter, update=update)

    def get_final_transcript_by_uuid(self, uuid):
        filter = {"final_transcripts.uuid": uuid}
        return self.user_collection.find_one(filter)

    def get_new_cse_transcripts_for_user_as_string(self, user_id, delete_after=False):
        transcripts = self.get_new_cse_transcripts_for_user(
            user_id, delete_after=delete_after)
        the_string = ""
        for t in transcripts:
            the_string += t['text'] + ' '
        return the_string.strip()

    def delete_all_transcripts_for_user(self, user_id):
        filter = {"user_id": user_id}
        update = {"$set": {"final_transcripts": []}}
        self.user_collection.update_one(filter=filter, update=update)

    def get_new_cse_transcripts_for_all_users(self, combine_transcripts=False, delete_after=False):
        users = self.user_collection.find()
        transcripts = []
        for user in users:
            user_id = user['user_id']
            if combine_transcripts:
                transcript_string = self.get_new_cse_transcripts_for_user_as_string(
                    user_id, delete_after=delete_after)
                if transcript_string:
                    transcripts.append(
                        {'user_id': user_id, 'text': transcript_string})
            else:
                transcripts.extend(self.get_new_cse_transcripts_for_user(
                    user_id, delete_after=delete_after))

        return transcripts

    def get_recent_transcripts_from_last_nseconds_for_all_users(self, n=30):
        users = self.user_collection.find()
        transcripts = []
        for user in users:
            user_id = user['user_id']
            transcript_string = self.get_transcripts_from_last_nseconds_for_user_as_string(
                user_id, n)
            if transcript_string:
                transcripts.append(
                    {'user_id': user_id, 'text': transcript_string})

        return transcripts
    
    def get_transcripts_from_last_nseconds_for_user(self, user_id, n=30):
        all_transcripts = self.get_all_transcripts_for_user(user_id)

        recent_transcripts = []
        current_time = time.time()
        for transcript in all_transcripts:
            if current_time - transcript['timestamp'] < n:
                recent_transcripts.append(transcript)
        return recent_transcripts

    def get_transcripts_from_last_nseconds_for_user_as_string(self, user_id, n=30):
        transcripts = self.get_transcripts_from_last_nseconds_for_user(user_id, n)
        return self.stringify_transcripts(transcript_list=transcripts)

    def purge_old_transcripts_for_user_id(self, user_id):
        transcript_expiration_date = time.time() - self.transcript_expiration_time
        filter = {'user_id': user_id}
        condition = {'$pull': {'transcripts': {
            'timestamp': {'$lt': transcript_expiration_date}}}}
        self.user_collection.update_many(filter, condition)

    ## TRANSCRIPT FORMATTING ###

    def get_stringified_transcript_window(self, transcript_list):
        # If we only have an intermediate, use the latest 15 words at most
        #if len(transcript_list) == 1 and not transcript_list[0]['is_final']:
        #    text = transcript_list[0]['text']
        #    text_word_list = text.strip().split()
        #    text_last_nwords = ' '.join(text_word_list[-(15-len(text_word_list)):])
        #    return text_last_nwords

        #transcript_to_run_on = ""
        #for t in transcript_list:
        #    if False:
        #        # This is effectively the backslider/window/thing
        #       # TODO: Only take last 4 words?
        #        transcript_to_run_on += " " + t['text']
        #    else:
        #        transcript_to_run_on += " " + t['text']

        # if len(transcript_list) == 0: return None
        # back_slider = 4
        # latest_transcript = transcript_list[-1]['text']
        # latest_transcript_word_list = latest_transcript.strip().split()
        # transcript_to_run_on = latest_transcript
        # if len(latest_transcript_word_list) < back_slider and len(transcript_list) > 1:
        #     # Defer to penultimate transcript (if there is one)
        #     penultimate_transcript = transcript_list[-2]['text']
        #     penultimate_transcript_word_list = penultimate_transcript.strip().split()
        #     penultimate_transcript_last_nwords = ' '.join(penultimate_transcript_word_list[-(back_slider-len(latest_transcript_word_list)):])
        #     transcript_to_run_on = penultimate_transcript_last_nwords + ' ' + latest_transcript
        return 0

    def stringify_transcripts(self, transcript_list):
        output = ""
        if len(transcript_list) == 0:
            return output

        # Concatenate text of all FINAL transcripts
        last_final_transcript_index = 99999999
        for index, t in enumerate(transcript_list):
            if t['is_final'] == True:
                last_final_transcript_index = index
                output = output + t['text'] + ' '

        # Then add the last intermediate if it occurs later than the latest final...
        last_intermediate_text = ""
        for i in range(last_final_transcript_index, len(transcript_list)):
            if transcript_list[i]['is_final'] == False:
                last_intermediate_text = transcript_list[i]['text']
        output = output + ' ' + last_intermediate_text

        return output.strip()

    ### CSE RESULTS ###

    def add_cse_results_for_user(self, user_id, results):
        filter = {"user_id": user_id}
        update = {"$push": {"cse_results": {'$each': results}}}
        self.user_collection.update_one(filter=filter, update=update)

    def delete_cse_results_for_user(self, user_id):
        filter = {"user_id": user_id}
        update = {"$set": {"cse_results": []}}
        self.user_collection.update_one(filter=filter, update=update)

    def add_agent_insights_results_for_user(self, user_id, results):
        filter = {"user_id": user_id}
        update = {"$push": {"agent_insights_results": {'$each': results}}}
        self.user_collection.update_one(filter=filter, update=update)

    ### CSE RESULTS FOR SPECIFIC DEVICE (USE THIS) ###

    def get_cse_results_for_user_device(self, user_id, device_id, should_consume=True, include_consumed=False):
        self.add_ui_device_to_user_if_not_exists(user_id, device_id)

        user = self.user_collection.find_one({"user_id": user_id})
        results = user['cse_results'] if user != None else []
        already_consumed_ids = [
        ] if include_consumed else self.get_consumed_cse_result_ids_for_user_device(user_id, device_id)

        # print("ALREADY CONSUMED IDS:")
        # print(already_consumed_ids)
        new_results = []
        for res in results:
            if ('uuid' in res) and (res['uuid'] not in already_consumed_ids):
                if should_consume:
                    self.add_consumed_cse_result_id_for_user_device(
                        user_id, device_id, res['uuid'])
                new_results.append(res)
        return new_results

    def get_agent_insights_results_for_user_device(self, user_id, device_id, should_consume=True, include_consumed=False):
        self.add_ui_device_to_user_if_not_exists(user_id, device_id)

        user = self.user_collection.find_one({"user_id": user_id})
        results = user['agent_insights_results'] if user != None else []
        already_consumed_ids = [
        ] if include_consumed else self.get_consumed_agent_insights_result_ids_for_user_device(user_id, device_id)
        new_results = []
        for res in results:
            if ('uuid' in res) and (res['uuid'] not in already_consumed_ids):
                if should_consume:
                    self.add_consumed_agent_insights_result_id_for_user_device(
                        user_id, device_id, res['uuid'])
                new_results.append(res)
        return new_results

    def add_consumed_cse_result_id_for_user_device(self, user_id, device_id, consumed_result_uuid):
        filter = {"user_id": user_id, "ui_list.device_id": device_id}
        update = {"$addToSet": {
            "ui_list.$.consumed_cse_result_ids": consumed_result_uuid}}
        # "$add_to_set": {"ui_list": device_id}}
        self.user_collection.update_many(filter=filter, update=update)

    def add_consumed_agent_insights_result_id_for_user_device(self, user_id, device_id, consumed_result_uuid):
        filter = {"user_id": user_id, "ui_list.device_id": device_id}
        update = {"$addToSet": {
            "ui_list.$.consumed_agent_insights_result_ids": consumed_result_uuid}}
        # "$add_to_set": {"ui_list": device_id}}
        self.user_collection.update_many(filter=filter, update=update)

    def get_consumed_cse_result_ids_for_user_device(self, user_id, device_id):
        filter = {"user_id": user_id, "ui_list.device_id": device_id}
        user = self.user_collection.find_one(filter=filter)
        if user == None or user['ui_list'] == None or user['ui_list'][0] == None:
            return []
        to_return = user['ui_list'][0]['consumed_cse_result_ids']
        return to_return if to_return != None else []

    def get_consumed_agent_insights_result_ids_for_user_device(self, user_id, device_id):
        filter = {"user_id": user_id, "ui_list.device_id": device_id}
        user = self.user_collection.find_one(filter=filter)
        if user == None or user['ui_list'] == None or user['ui_list'][0] == None:
            return []
        to_return = user['ui_list'][0]['consumed_agent_insights_result_ids']
        return to_return if to_return != None else []

    def get_cse_result_by_uuid(self, uuid):
        filter = {"cse_results.uuid": uuid}
        user = self.user_collection.find_one(filter=filter)
        user_results = user['cse_results']
        for res in user_results:
            if res['uuid'] == uuid:
                return res
        return None

    def get_consumed_cse_results_for_user_device(self, user_id, device_id):
        consumed_ids = self.get_consumed_cse_result_ids_for_user_device(
            user_id, device_id)
        consumed_results = []
        for id in consumed_ids:
            result = self.get_cse_result_by_uuid(id)
            if result != None:
                consumed_results.append(result)
        return consumed_results

    def get_defined_terms_from_last_nseconds_for_user_device(self, user_id, n=300):
        consumed_results = self.get_cse_results_for_user_device(
            user_id=user_id, device_id="", should_consume=False, include_consumed=True)

        previously_defined_terms = []
        current_time = math.trunc(time.time())
        for result in consumed_results:
            if current_time - result['timestamp'] < n:
                previously_defined_terms.append(result)
        return previously_defined_terms

    ### UI DEVICE ###

    def get_all_ui_devices_for_user(self, user_id):
        user = self.user_collection.find_one({"user_id": user_id})
        ui_list = user['ui_list']
        ui_list_ids = []
        for ui in ui_list:
            ui_list_ids.append(ui['device_id'])
        return ui_list_ids

    def add_ui_device_to_user_if_not_exists(self, user_id, device_id):
        self.create_user_if_not_exists(user_id)
        user = self.user_collection.find_one({"user_id": user_id})

        need_add = True
        if user['ui_list'] != None:
            for ui in user['ui_list']:
                if ui['device_id'] == device_id:
                    need_add = False

        if need_add:
            print("Creating device for user '{}': {}".format(user_id, device_id))
            ui_object = {"device_id": device_id, "consumed_cse_result_ids": [], "consumed_agent_insights_result_ids": []}
            filter = {"user_id": user_id}
            update = {"$addToSet": {"ui_list": ui_object}}
            self.user_collection.update_one(filter=filter, update=update)

### Function list for developers ###
#
# * save_transcript_for_user
#   => Saves a transcript for a user. User is created if they don't already exist
#
# * add_cse_result_for_user
#   => Saves a cse_result object to a user's object
#
# * get_cse_results_for_user_device
#   => REQUIRES device_id. Returns a list of CSE results that have not been consumed by that device_id yet.
#   => Once this has been run, the same CSE result will not return again for the same device_id.
#   => Device is created if it doesn't already exist.
#


"""
print("BEGIN DB TESTING")
db = DatabaseHandler()
db.save_transcript_for_user("alex", "fedora tip", 0, False)
db.add_cse_result_for_user("alex", {'uuid': '69'})
res1 = db.get_cse_results_for_user_device('alex', 'pc')
print('res1 (Should have 1 obj):')
for r in res1:
    print(r)
res2 = db.get_cse_results_for_user_device('alex', 'pc')
print("res2 (Shouldn't display anything):")
for r in res2:
    print(r)
print('\n\nfinally:')
z = db.user_collection.find()
for pp in z:
    print(pp)
"""<|MERGE_RESOLUTION|>--- conflicted
+++ resolved
@@ -16,20 +16,11 @@
         self.cache_collection = None
         self.ready = False
         self.backslide = 4
-<<<<<<< HEAD
-        self.intermediateTranscriptValidityTime = 0  # .3 # 300 ms in seconds
-        self.transcriptExpirationTime = 600  # 10 minutes in seconds
-        self.final_transcript_validity_time = 30 # 30 seconds
-        self.parentHandler = parentHandler
-        self.emptyTranscript = {"text": "",
-                                "timestamp": -1, "isFinal": False, "uuid": -1}
-=======
         self.intermediate_transcript_validity_time = 0  # .3 # 300 ms in seconds
+        self.final_transcript_validity_time = 0  # .3 # 300 ms in seconds
         self.transcript_expiration_time = 600  # 10 minutes in seconds
         self.parent_handler = parent_handler
-        self.empty_transcript = {"text": "",
-                                "timestamp": -1, "is_final": False, "uuid": -1}
->>>>>>> 850a4187
+        self.empty_transcript = {"text": "", "timestamp": -1, "is_final": False, "uuid": -1}
 
         # Create a new client and connect to the server
         self.client = MongoClient(self.uri, server_api=ServerApi('1'))
@@ -98,13 +89,8 @@
                 {"user_id": user_id,
                  "latest_intermediate_transcript": self.empty_transcript,
                  "final_transcripts": [],
-<<<<<<< HEAD
-                 "cseConsumedTranscriptId": -1,
-                 "cseConsumedTranscriptIdx": 0,
-=======
                  "cse_consumed_transcript_id": -1,
-                 "cse_consumed_transcript_idx": 0, # 0
->>>>>>> 850a4187
+                 "cse_consumed_transcript_idx": 0, 
                  "transcripts": [], 
                  "cse_results": [], 
                  "ui_list": [],
@@ -170,8 +156,7 @@
         user = self.get_user(user_id)
         return user['final_transcripts']
 
-<<<<<<< HEAD
-    def combineTextFromTranscripts(self, transcripts, recent_transcripts_only=True):
+    def combine_text_from_transcripts(self, transcripts, recent_transcripts_only=True):
         curr_time = time.time()
         text = ""
         for t in transcripts:
@@ -179,14 +164,6 @@
                 text += t['text'] + " "
         return text
 
-    def getNewCseTranscriptsForUser(self, userId, deleteAfter=False):
-        self.createUserIfNotExists(userId)
-        user = self.getUser(userId)
-        unconsumed_transcripts = []
-
-        if user['cseConsumedTranscriptId'] != -1:
-            # Get the transcript with ID `cseConsumedTranscriptId`, get the last part of it (anything after `cseConsumedTranscriptIdx`)
-=======
     def get_new_cse_transcripts_for_user(self, user_id, delete_after=False):
         self.create_user_if_not_exists(user_id)
         user = self.get_user(user_id)
@@ -195,7 +172,6 @@
         if user['cse_consumed_transcript_id'] != -1:
             print()
             # Get the transcript with ID `cse_consumed_transcript_id`, get the last part of it (anything after `cse_consumed_transcript_idx`)
->>>>>>> 850a4187
             first_transcript = None
             for index, t in enumerate(user['final_transcripts']):
                 # Get the first unconsumed final
@@ -207,13 +183,10 @@
                     start_index = self.find_closest_start_word_index(first_transcript['text'], start_index)
 
                     # backslide
-<<<<<<< HEAD
-                    most_recent_final_text = self.combineTextFromTranscripts(user['final_transcripts'][:index])
-                    previous_text_to_backslide = most_recent_final_text + " " + first_transcript['text'][:startIndex]
-=======
-                    most_recent_final_text = user['final_transcripts'][index - 1]['text'] if index > 0 else ""
+                    most_recent_final_text = self.combine_text_from_transcripts(user['final_transcripts'][:index])
                     previous_text_to_backslide = most_recent_final_text + " " + first_transcript['text'][:start_index]
->>>>>>> 850a4187
+                    #most_recent_final_text = user['final_transcripts'][index - 1]['text'] if index > 0 else ""
+                    #previous_text_to_backslide = most_recent_final_text + " " + first_transcript['text'][:start_index]
                     backslide_word_list = previous_text_to_backslide.strip().split()
                     backslide_words = ' '.join(backslide_word_list[-(self.backslide-len(backslide_word_list)):])
 
@@ -236,7 +209,6 @@
                     user['latest_intermediate_transcript'])
             index_offset = 0
         else:
-<<<<<<< HEAD
             #if the latest intermediate is old/stale, then the frontend client stops streaming transcripts before giving us a final, so make it final and drop it
             stale_intermediate_time = 10
             if (user['latest_intermediate_transcript']['timestamp'] != -1) and ((time.time() - user['latest_intermediate_transcript']['timestamp']) > stale_intermediate_time):
@@ -247,12 +219,8 @@
                     "$set": {"latest_intermediate_transcript": self.emptyTranscript}}
                 self.userCollection.update_one(filter=filter, update=update)
 
-            # Get part `latest_intermediate_transcript` after `cseConsumedTranscriptIdx` index
-            startIndex = user['cseConsumedTranscriptIdx']
-=======
             # Get part `latest_intermediate_transcript` after `cse_consumed_transcript_idx` index
             start_index = user['cse_consumed_transcript_idx']
->>>>>>> 850a4187
             t = user['latest_intermediate_transcript']
 
             # ensure start_index points to the beginning of a word
@@ -261,13 +229,11 @@
             # Make sure protect against if intermediate transcript gets smaller
             if (len(t['text']) - 1) > start_index:
                 # backslide
-<<<<<<< HEAD
-                most_recent_final_text = self.combineTextFromTranscripts(user['final_transcripts'])
-                previous_text_to_backslide = most_recent_final_text + " " + t['text'][:startIndex]
-=======
-                most_recent_final_text = user['final_transcripts'][-1]['text'] if len(user['final_transcripts']) > 0 else ""
+                most_recent_final_text = self.combine_text_from_transcripts(user['final_transcripts'])
                 previous_text_to_backslide = most_recent_final_text + " " + t['text'][:start_index]
->>>>>>> 850a4187
+                #refactor2
+                #most_recent_final_text = user['final_transcripts'][-1]['text'] if len(user['final_transcripts']) > 0 else ""
+                #previous_text_to_backslide = most_recent_final_text + " " + t['text'][:start_index]
                 backslide_word_list = previous_text_to_backslide.strip().split()
                 backslide_words = ' '.join(backslide_word_list[-(self.backslide-len(backslide_word_list)):])
 
