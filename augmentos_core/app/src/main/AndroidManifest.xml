<?xml version="1.0" encoding="utf-8"?>
<manifest xmlns:android="http://schemas.android.com/apk/res/android">

  <uses-feature
      android:name="android.hardware.telephony"
      android:required="false" />
    <uses-feature
        android:name="android.hardware.camera"
        android:required="false" />

<<<<<<< HEAD
    <uses-permission android:name="android.permission.ACCESS_NETWORK_STATE"/>
=======
  <uses-feature android:name="android.hardware.camera"
      android:required="false" />

  <uses-permission android:name="android.permission.ACCESS_NETWORK_STATE"/>
>>>>>>> 87a6b691
  <uses-permission android:name="android.permission.ACCESS_FINE_LOCATION" />
  <uses-permission android:name="android.permission.ACCESS_COARSE_LOCATION" />

  <uses-permission android:name="android.permission.INTERNET"/>
  <uses-permission android:name="android.permission.READ_PHONE_STATE" />
  <uses-permission android:name="android.permission.RECORD_AUDIO"/>
<!--  <uses-permission android:name="android.permission.SYSTEM_ALERT_WINDOW"/>-->
  <uses-permission android:name="android.permission.WRITE_EXTERNAL_STORAGE"/>
  <uses-permission android:name="android.permission.READ_EXTERNAL_STORAGE"/>
  <uses-permission android:name="android.permission.REQUEST_INSTALL_PACKAGES" />

  <uses-permission android:name="android.permission.BLUETOOTH" />
  <uses-permission android:name="android.permission.BLUETOOTH_ADMIN" />
  <uses-permission android:name="android.permission.BLUETOOTH_ADVERTISE" />
  <uses-permission android:name="android.permission.BLUETOOTH_CONNECT" />
  <uses-permission android:name="android.permission.BLUETOOTH_SCAN" />

  <uses-permission android:name="android.permission.REQUEST_IGNORE_BATTERY_OPTIMIZATIONS" />

  <uses-permission android:name="android.permission.FOREGROUND_SERVICE" />

  <uses-permission android:name="android.permission.CAMERA" />

  <uses-permission android:name="android.permission.RECEIVE_BOOT_COMPLETED" />

  <uses-permission android:name="android.permission.CAMERA" />

  <uses-permission android:name="android.permission.POST_NOTIFICATIONS" />

  <uses-permission android:name="android.permission.ACCESS_BACKGROUND_LOCATION" />

  <uses-permission android:name="android.permission.READ_MEDIA_IMAGES" />

  <!-- Application node is not neccessary for libraries -->
  <application>
<!--      android:usesCleartextTraffic="true"-->
<!--      android:icon="@mipmap/ic_launcher"-->
<!--      android:label="@string/app_name"-->
<!--      android:roundIcon="@mipmap/ic_launcher_round"-->
<!--      android:supportsRtl="true"-->
<!--      android:theme="@style/AppTheme">-->

    <receiver
        android:name=".BootReceiver"
        android:enabled="true"
        android:exported="true">
      <intent-filter>
        <action android:name="android.intent.action.BOOT_COMPLETED" />
      </intent-filter>
    </receiver>

    <activity
        android:name="com.augmentos.augmentos_core.MainActivity"
        android:exported="true"
        android:theme="@style/AppTheme">
<!-- Comment these out to prevent Core from having its own launcher icon -->
        <!--      <intent-filter>-->
<!--        <action android:name="android.intent.action.MAIN"/>-->
<!--        <category android:name="android.intent.category.LAUNCHER"/>-->
<!--      </intent-filter>-->
      <intent-filter>
        <action android:name="android.intent.action.VIEW" />

        <category android:name="android.intent.category.DEFAULT" />
        <category android:name="android.intent.category.BROWSABLE" />

        <data
            android:scheme="augmentos"
            android:host="open" />
      </intent-filter>
    </activity>
    <activity
        android:name="com.augmentos.augmentos_core.PermissionsActivity"
        android:exported="true"
        android:theme="@style/Theme.AppCompat.Light.NoActionBar" />


    <!--    <service-->
<!--        android:name=".MyNotificationListeners"-->
<!--        android:label="@string/app_name"-->
<!--        android:exported="false"-->
<!--        android:permission="android.permission.BIND_NOTIFICATION_LISTENER_SERVICE">-->
<!--      <intent-filter>-->
<!--        <action android:name="android.service.notification.NotificationListenerService" />-->
<!--      </intent-filter>-->
<!--      <meta-data-->
<!--          android:name="android.service.notification.default_filter_types"-->
<!--          android:value="conversations|alerting"/>-->
<!--      <meta-data-->
<!--          android:name="android.service.notification.disabled_filter_types"-->
<!--          android:value="ongoing|silent"/>-->
<!--    </service>-->
    <service android:name=".ScreenCaptureService"
        android:exported="false"
        android:foregroundServiceType="mediaProjection" />
    <service android:name="com.augmentos.augmentos_core.AugmentosService"
        android:foregroundServiceType="microphone"
        android:exported="true"
        android:label="AugmentOS Main"
        android:theme="@style/AppTheme">
<!--        <intent-filter>-->
<!--          <action android:name="AUGMENTOS_INTENT" />-->
<!--        </intent-filter>-->
        <intent-filter>
          <action android:name="ACTION_START_CORE" />  <!-- Must match the action used in the Manager -->
          <action android:name="ACTION_STOP_CORE" />  <!-- Must match the action used in the Manager -->
        </intent-filter>
    </service>
    <service android:name="com.augmentos.augmentos_core.AugmentosSmartGlassesService"
        android:foregroundServiceType="microphone"
        android:exported="true"
        android:label="AugmentOS SGM"
        android:theme="@style/AppTheme">
      <intent-filter>
        <action android:name="AUGMENTOS_INTENT" />
      </intent-filter>
<!--      <intent-filter>-->
<!--        <action android:name="com.augmentos_manager.ACTION_SEND_JSON" />  &lt;!&ndash; Must match the action used in the Manager &ndash;&gt;-->
<!--        <category android:name="android.intent.category.DEFAULT" />-->
<!--      </intent-filter>-->
    </service>

    <receiver
        android:name="com.augmentos.augmentos_core.tpa.AugmentOSLibBroadcastReceiver"
        android:enabled="true"
        android:exported="true" >
      <intent-filter>
        <action android:name="com.augmentos.fromtpa" />
      </intent-filter>
    </receiver>

    <provider
        android:name="androidx.core.content.FileProvider"
        android:authorities="${applicationId}.provider"
        android:exported="false"
        android:grantUriPermissions="true">
      <meta-data
          android:name="android.support.FILE_PROVIDER_PATHS"
          android:resource="@xml/file_provider" />
    </provider>

  </application>

  <queries>
    <intent>
      <action android:name="android.intent.action.TTS_SERVICE" />
    </intent>
  </queries>

  <queries>
    <intent>
      <action android:name="AUGMENTOS_INTENT" />
    </intent>
  </queries>

  <queries>
    <package android:name="com.augmentos.augmentos_manager" />
  </queries>

</manifest><|MERGE_RESOLUTION|>--- conflicted
+++ resolved
@@ -8,14 +8,10 @@
         android:name="android.hardware.camera"
         android:required="false" />
 
-<<<<<<< HEAD
-    <uses-permission android:name="android.permission.ACCESS_NETWORK_STATE"/>
-=======
   <uses-feature android:name="android.hardware.camera"
       android:required="false" />
 
-  <uses-permission android:name="android.permission.ACCESS_NETWORK_STATE"/>
->>>>>>> 87a6b691
+    <uses-permission android:name="android.permission.ACCESS_NETWORK_STATE"/>
   <uses-permission android:name="android.permission.ACCESS_FINE_LOCATION" />
   <uses-permission android:name="android.permission.ACCESS_COARSE_LOCATION" />
 
