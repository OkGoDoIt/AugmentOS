package com.teamopensmartglasses.convoscope.comms;

import org.json.JSONException;
import org.json.JSONObject;

public interface AugmentOsActionsCallback {
    void requestPing();
    void requestStatus();
    void searchForCompatibleDeviceNames(String modelName);
    void connectToWearable(String modelName, String deviceName);
    void disconnectWearable(String wearableId);
    void forgetSmartGlasses();
    void startApp(String packageName);
    void stopApp(String packageName);
    void setSensingEnabled(boolean sensingEnabled);
<<<<<<< HEAD
    void installAppFromRepository(String packageName) throws JSONException;
=======
    void installAppFromRepository(String repository, String packageName);
>>>>>>> d1be728f
    void uninstallApp(String packageName);
    void handleNotificationData(JSONObject notificationData);
    void setAuthSecretKey(String authSecretKey);
    void verifyAuthSecretKey();
    void deleteAuthSecretKey();
    void updateAppSettings(String targetApp, JSONObject settings);
    void requestAppInfo(String packageNameToGetDetails);
}<|MERGE_RESOLUTION|>--- conflicted
+++ resolved
@@ -13,11 +13,7 @@
     void startApp(String packageName);
     void stopApp(String packageName);
     void setSensingEnabled(boolean sensingEnabled);
-<<<<<<< HEAD
-    void installAppFromRepository(String packageName) throws JSONException;
-=======
     void installAppFromRepository(String repository, String packageName);
->>>>>>> d1be728f
     void uninstallApp(String packageName);
     void handleNotificationData(JSONObject notificationData);
     void setAuthSecretKey(String authSecretKey);
