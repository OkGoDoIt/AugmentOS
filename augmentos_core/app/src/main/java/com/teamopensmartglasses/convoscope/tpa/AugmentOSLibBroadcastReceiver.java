--- conflicted
+++ resolved
@@ -85,13 +85,10 @@
             case SendBitmapViewRequestEvent.eventId:
             case HomeScreenEvent.eventId:
             case DisplayCustomContentRequestEvent.eventId:
-<<<<<<< HEAD
+//                Log.d(TAG, "Piping command event to ThirdPartyAppSystem for verification before broadcast.");
             case StartAsrStreamRequestEvent.eventId:
             case StopAsrStreamRequestEvent.eventId:
                 Log.d(TAG, "Piping command event to ThirdPartyAppSystem for verification before broadcast.");
-=======
-//                Log.d(TAG, "Piping command event to ThirdPartyAppSystem for verification before broadcast.");
->>>>>>> 529a44d3
                 EventBus.getDefault().post(new TPARequestEvent(eventId, serializedEvent, sendingPackage));
                 break;
             case SubscribeDataStreamRequestEvent.eventId:
