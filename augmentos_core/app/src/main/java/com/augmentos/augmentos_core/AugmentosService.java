package com.augmentos.augmentos_core;

import static com.augmentos.augmentos_core.smarterglassesmanager.smartglassescommunicators.EvenRealitiesG1SGC.deleteEvenSharedPreferences;
import static com.augmentos.augmentos_core.smarterglassesmanager.smartglassescommunicators.EvenRealitiesG1SGC.savePreferredG1DeviceId;
import static com.augmentos.augmentos_core.smarterglassesmanager.smartglassesconnection.SmartGlassesAndroidService.getSmartGlassesDeviceFromModelName;
import static com.augmentos.augmentos_core.smarterglassesmanager.smartglassesconnection.SmartGlassesAndroidService.savePreferredWearable;
import static com.augmentos.augmentos_core.statushelpers.CoreVersionHelper.getCoreVersion;
import static com.augmentos.augmentos_core.statushelpers.JsonHelper.processJSONPlaceholders;
import static com.augmentos.augmentoslib.AugmentOSGlobalConstants.AUGMENTOS_NOTIFICATION_ID;
import static com.augmentos.augmentoslib.AugmentOSGlobalConstants.AugmentOSAsgClientPackageName;
import static com.augmentos.augmentoslib.AugmentOSGlobalConstants.AugmentOSManagerPackageName;
import static com.augmentos.augmentos_core.BatteryOptimizationHelper.handleBatteryOptimization;
import static com.augmentos.augmentos_core.BatteryOptimizationHelper.isSystemApp;
import static com.augmentos.augmentos_core.Constants.notificationFilterKey;
import static com.augmentos.augmentos_core.Constants.newsSummaryKey;
import static com.augmentos.augmentos_core.Constants.augmentOsMainServiceNotificationId;
import static com.augmentos.augmentoslib.AugmentOSGlobalConstants.GROUP_SUMMARY_NOTIFICATION_ID;
import static com.augmentos.augmentoslib.AugmentOSGlobalConstants.SERVICE_CORE_NOTIFICATION_ID;
import static com.augmentos.augmentoslib.SmartGlassesAndroidService.buildSharedForegroundNotification;


import android.app.Notification;
import android.app.NotificationChannel;
import android.app.NotificationManager;
import android.app.PendingIntent;
import android.app.Service;
import android.content.ComponentName;
import android.content.Context;
import android.content.Intent;
import android.content.ServiceConnection;
import android.content.SharedPreferences;
import android.graphics.Bitmap;
import android.hardware.display.VirtualDisplay;
import android.icu.util.TimeZone;
import android.media.projection.MediaProjection;
import android.os.Binder;
import android.os.Build;
import android.os.Bundle;
import android.os.Handler;
import android.os.IBinder;
import android.os.Looper;
import android.service.notification.NotificationListenerService;
import android.util.Log;

import java.io.IOException;

import androidx.core.app.NotificationCompat;
import androidx.preference.PreferenceManager;

import com.augmentos.augmentos_core.augmentos_backend.AuthHandler;
import com.augmentos.augmentos_core.augmentos_backend.HTTPServerComms;
import com.augmentos.augmentos_core.augmentos_backend.ServerComms;
import com.augmentos.augmentos_core.augmentos_backend.ServerCommsCallback;
import com.augmentos.augmentos_core.augmentos_backend.ThirdPartyCloudApp;
import com.augmentos.augmentos_core.augmentos_backend.WebSocketLifecycleManager;
import com.augmentos.augmentos_core.augmentos_backend.WebSocketManager;
import com.augmentos.augmentos_core.smarterglassesmanager.eventbusmessages.BatteryLevelEvent;
import com.augmentos.augmentos_core.smarterglassesmanager.eventbusmessages.BrightnessLevelEvent;
import com.augmentos.augmentos_core.smarterglassesmanager.eventbusmessages.DisplayGlassesDashboardEvent;
import com.augmentos.augmentos_core.smarterglassesmanager.eventbusmessages.GlassesBluetoothSearchDiscoverEvent;
import com.augmentos.augmentos_core.smarterglassesmanager.eventbusmessages.GlassesBluetoothSearchStopEvent;
import com.augmentos.augmentos_core.smarterglassesmanager.eventbusmessages.GlassesHeadDownEvent;
import com.augmentos.augmentos_core.smarterglassesmanager.eventbusmessages.GlassesHeadUpEvent;
import com.augmentos.augmentos_core.smarterglassesmanager.smartglassesconnection.SmartGlassesAndroidService;
import com.augmentos.augmentos_core.smarterglassesmanager.eventbusmessages.GlassesDisplayPowerEvent;
import com.augmentos.augmentos_core.smarterglassesmanager.eventbusmessages.SmartGlassesConnectionStateChangedEvent;
import com.augmentos.augmentos_core.smarterglassesmanager.eventbusmessages.HeadUpAngleEvent;
import com.augmentos.augmentos_core.smarterglassesmanager.supportedglasses.SmartGlassesDevice;
import com.augmentos.augmentos_core.smarterglassesmanager.utils.BitmapJavaUtils;
import com.augmentos.augmentos_core.smarterglassesmanager.utils.SmartGlassesConnectionState;
import com.augmentos.augmentoslib.ThirdPartyEdgeApp;
import com.augmentos.augmentos_core.comms.AugmentOsActionsCallback;
import com.augmentos.augmentos_core.comms.AugmentosBlePeripheral;
import com.augmentos.augmentos_core.events.AugmentosSmartGlassesDisconnectedEvent;
import com.augmentos.augmentos_core.events.NewScreenImageEvent;
import com.augmentos.augmentos_core.events.ThirdPartyEdgeAppErrorEvent;
import com.augmentos.augmentos_core.events.TriggerSendStatusToAugmentOsManagerEvent;
import com.augmentos.augmentos_core.statushelpers.BatteryStatusHelper;
import com.augmentos.augmentos_core.statushelpers.GsmStatusHelper;
import com.augmentos.augmentos_core.statushelpers.WifiStatusHelper;
import com.augmentos.augmentos_core.tpa.EdgeTPASystem;


import com.augmentos.augmentoslib.events.GlassesTapOutputEvent;
import com.augmentos.augmentoslib.events.SmartRingButtonOutputEvent;

import org.greenrobot.eventbus.EventBus;
import org.greenrobot.eventbus.Subscribe;
import org.json.JSONArray;
import org.json.JSONException;
import org.json.JSONObject;

import java.text.SimpleDateFormat;
import java.util.ArrayList;
import java.util.Comparator;
import java.util.Date;
import java.util.HashMap;
import java.util.Iterator;
import java.util.Locale;
import java.util.Collections;
import java.util.List;
import java.util.Map;
//SpeechRecIntermediateOutputEvent
import com.augmentos.augmentos_core.smarterglassesmanager.utils.EnvHelper;

import okhttp3.Call;
import okhttp3.Callback;
import okhttp3.Response;

import java.util.regex.Matcher;
import java.util.regex.Pattern;

public class AugmentosService extends Service implements AugmentOsActionsCallback {
    public static final String TAG = "AugmentOS_AugmentOSService";

   private final IBinder binder = new LocalBinder();

    private final String notificationAppName = "AugmentOS Core";
    private final String notificationDescription = "Running in foreground";
    private final String myChannelId = "augmentos_core";
    public static final String ACTION_START_CORE = "ACTION_START_CORE";
    public static final String ACTION_STOP_CORE = "ACTION_STOP_CORE";

    public static final String ACTION_START_FOREGROUND_SERVICE = "MY_ACTION_START_FOREGROUND_SERVICE";
    public static final String ACTION_STOP_FOREGROUND_SERVICE = "MY_ACTION_STOP_FOREGROUND_SERVICE";

    private BatteryStatusHelper batteryStatusHelper;
    private WifiStatusHelper wifiStatusHelper;
    private GsmStatusHelper gsmStatusHelper;

    private AuthHandler authHandler;
    private MediaProjection mediaProjection;
    private VirtualDisplay virtualDisplay;
    private final Handler screenCaptureHandler = new Handler();
    private Runnable screenCaptureRunnable;
    private LocationSystem locationSystem;
    private long currTime = 0;
    private long lastPressed = 0;
    private final long lastTapped = 0;

    // Double clicking constants
    private final long doublePressTimeConst = 420;
    private final long doubleTapTimeConst = 600;

    public EdgeTPASystem edgeTpaSystem;

    private String userId;
    public SmartGlassesConnectionState previousSmartGlassesConnectionState = SmartGlassesConnectionState.DISCONNECTED;


    public AugmentosBlePeripheral blePeripheral;

    public AugmentosSmartGlassesService smartGlassesService;
    private boolean isSmartGlassesServiceBound = false;
    private final List<Runnable> serviceReadyListeners = new ArrayList<>();
    private NotificationSystem notificationSystem;
    private CalendarSystem calendarSystem;

    private Integer batteryLevel;
    private Integer brightnessLevel;
    private Integer headUpAngle;

    private final boolean showingDashboardNow = false;
    private boolean contextualDashboardEnabled;
    private boolean alwaysOnStatusBarEnabled;
    private AsrPlanner asrPlanner;
    private HTTPServerComms httpServerComms;

    JSONObject cachedDashboardDisplayObject;
<<<<<<< HEAD
    Runnable cachedDashboardDisplayRunnable;
    private String cachedDashboardTopLine;

=======
>>>>>>> 0cc5eed4
    List<ThirdPartyCloudApp> cachedThirdPartyAppList;
    private WebSocketManager.IncomingMessageHandler.WebSocketStatus webSocketStatus = WebSocketManager.IncomingMessageHandler.WebSocketStatus.DISCONNECTED;
    private final Handler serverCommsHandler = new Handler(Looper.getMainLooper());

    private WebSocketLifecycleManager webSocketLifecycleManager;

    public AugmentosService() {
    }

    private final ServiceConnection connection = new ServiceConnection() {
        @Override
        public void onServiceConnected(ComponentName name, IBinder service) {
            AugmentosSmartGlassesService.LocalBinder binder = (AugmentosSmartGlassesService.LocalBinder) service;
            smartGlassesService = (AugmentosSmartGlassesService) binder.getService();
            isSmartGlassesServiceBound = true;
            edgeTpaSystem.setSmartGlassesService(smartGlassesService);
            for (Runnable action : serviceReadyListeners) {
                action.run();
            }
            serviceReadyListeners.clear();
        }

        @Override
        public void onServiceDisconnected(ComponentName name) {
            Log.d(TAG,"SMART GLASSES SERVICE DISCONNECTED!!!!");
            isSmartGlassesServiceBound = false;
            smartGlassesService = null;
            edgeTpaSystem.setSmartGlassesService(smartGlassesService);
            webSocketLifecycleManager.updateSmartGlassesState(SmartGlassesConnectionState.DISCONNECTED);

            // TODO: For now, stop all apps on disconnection
            // TODO: Future: Make this nicer
            edgeTpaSystem.stopAllThirdPartyApps();
            sendStatusToAugmentOsManager();
        }
    };

    @Subscribe
    public void onAugmentosSmartGlassesDisconnectedEvent(AugmentosSmartGlassesDisconnectedEvent event){
        // TODO: For now, stop all apps on disconnection
        // TODO: Future: Make this nicer
        webSocketLifecycleManager.updateSmartGlassesState(SmartGlassesConnectionState.DISCONNECTED);
        edgeTpaSystem.stopAllThirdPartyApps();
        sendStatusToAugmentOsManager();
    }

    public void onTriggerSendStatusToAugmentOsManagerEvent(TriggerSendStatusToAugmentOsManagerEvent event) {
        sendStatusToAugmentOsManager();
    }

    @Subscribe
    public void onGlassesHeadUpEvent(GlassesHeadUpEvent event){
        ServerComms.getInstance().sendHeadPosition("up");
        EventBus.getDefault().post(new DisplayGlassesDashboardEvent());
    }

    @Subscribe
    public void onGlassesHeadDownEvent(GlassesHeadDownEvent event){
        ServerComms.getInstance().sendHeadPosition("down");
        if (smartGlassesService != null)
            smartGlassesService.windowManager.hideDashboard();
    }

    @Subscribe
    public void onGlassesTapSideEvent(GlassesTapOutputEvent event) {
        int numTaps = event.numTaps;
        boolean sideOfGlasses = event.sideOfGlasses;
        long time = event.timestamp;

        Log.d(TAG, "GLASSES TAPPED X TIMES: " + numTaps + " SIDEOFGLASSES: " + sideOfGlasses);
        if (smartGlassesService == null) return;
        if (numTaps == 2 || numTaps == 3) {
            if (smartGlassesService.windowManager.isDashboardShowing()) {
                smartGlassesService.windowManager.hideDashboard();
            } else {
                Log.d(TAG, "GOT A DOUBLE+ TAP");
                EventBus.getDefault().post(new DisplayGlassesDashboardEvent());
            }
        }
    }

    @Subscribe
    public void onThirdPartyAppErrorEvent(ThirdPartyEdgeAppErrorEvent event) {
        if (blePeripheral != null) {
            blePeripheral.sendNotifyManager(event.text, "error");
        }
        if (edgeTpaSystem != null) {
            edgeTpaSystem.stopThirdPartyAppByPackageName(event.packageName);
        }
        if (smartGlassesService != null) {
            smartGlassesService.windowManager.showAppLayer("system", () -> AugmentosSmartGlassesService.sendReferenceCard("App error", event.text), 10);
        }
        sendStatusToAugmentOsManager();
    }

    //TODO NO MORE PASTA
    public ArrayList<String> notificationList = new ArrayList<String>();
    public JSONArray latestNewsArray = new JSONArray();
    private int latestNewsIndex = 0;
    @Subscribe
    public void onDisplayGlassesDashboardEvent(DisplayGlassesDashboardEvent event) throws JSONException {
        if (!contextualDashboardEnabled) {
            return;
        }

        if (cachedDashboardDisplayObject != null) {
            if (smartGlassesService != null) {
                Runnable dashboardDisplayRunnable = parseDisplayEventMessage(cachedDashboardDisplayObject);

                smartGlassesService.windowManager.showDashboard(dashboardDisplayRunnable,
                        -1
                );
            }
            if(cachedDashboardDisplayObject != null && blePeripheral != null) {
                blePeripheral.sendGlassesDisplayEventToManager(cachedDashboardDisplayObject);
            }
            return;
        }

        // SHOW FALLBACK DASHBOARD

        // --- Build date/time line ---
        SimpleDateFormat currentTimeFormat = new SimpleDateFormat("h:mm", Locale.getDefault());
        SimpleDateFormat currentDateFormat = new SimpleDateFormat("MMM d", Locale.getDefault());
        String currentTime = currentTimeFormat.format(new Date());
        String currentDate = currentDateFormat.format(new Date());

        // Battery, date/time, etc.
        String leftHeaderLine = String.format(Locale.getDefault(), "◌ %s %s, %d%%\n", currentTime, currentDate, batteryLevel);

        String connString = webSocketStatus == null ? "Not connected" : webSocketStatus.name();;

        if (smartGlassesService != null) {
            smartGlassesService.windowManager.showDashboard(() ->
                            smartGlassesService.sendDoubleTextWall(leftHeaderLine, connString),
                    -1
            );
        }
    }

    @Subscribe
    public void onGlassBatteryLevelEvent(BatteryLevelEvent event) {
        if (batteryLevel != null && event.batteryLevel == batteryLevel) return;
        batteryLevel = event.batteryLevel;
        ServerComms.getInstance().sendGlassesBatteryUpdate(event.batteryLevel, false, -1);
        sendStatusToAugmentOsManager();
    }

    @Subscribe
    public void onBrightnessLevelEvent(BrightnessLevelEvent event) {
        brightnessLevel = event.brightnessLevel;
        PreferenceManager.getDefaultSharedPreferences(this)
                .edit()
                .putString(this.getResources().getString(R.string.SHARED_PREF_BRIGHTNESS), String.valueOf(brightnessLevel))
                .apply();
        sendStatusToAugmentOsManager();
    }

    @Subscribe
    public void onHeadUpAngleEvent(HeadUpAngleEvent event) {
//        Log.d(TAG, "BRIGHTNESS received");
        headUpAngle = event.headUpAngle;
        PreferenceManager.getDefaultSharedPreferences(this)
                .edit()
                .putString(this.getResources().getString(R.string.HEADUP_ANGLE), String.valueOf(headUpAngle))
                .apply();
        sendStatusToAugmentOsManager();
    }

    @Override
    public void onCreate() {
        super.onCreate();

        EnvHelper.init(this);

        EventBus.getDefault().register(this);

        ServerComms.getInstance(this);

        authHandler = new AuthHandler(this);

        userId = authHandler.getUniqueIdForAnalytics();

        batteryStatusHelper = new BatteryStatusHelper(this);
        wifiStatusHelper = new WifiStatusHelper(this);
        gsmStatusHelper = new GsmStatusHelper(this);

        notificationSystem = new NotificationSystem(this, userId);
        calendarSystem = CalendarSystem.getInstance(this);

        brightnessLevel = Integer.parseInt(PreferenceManager.getDefaultSharedPreferences(this).getString(getResources().getString(R.string.SHARED_PREF_BRIGHTNESS), "50"));
        headUpAngle = Integer.parseInt(PreferenceManager.getDefaultSharedPreferences(this).getString(getResources().getString(R.string.HEADUP_ANGLE), "20"));

        contextualDashboardEnabled = getContextualDashboardEnabled();
        alwaysOnStatusBarEnabled = getAlwaysOnStatusBarEnabled();

        edgeTpaSystem = new EdgeTPASystem(this, smartGlassesService);
        asrPlanner = new AsrPlanner(edgeTpaSystem);

        // Initialize BLE Peripheral
        blePeripheral = new AugmentosBlePeripheral(this, this);

        // If this is the ASG client, start the peripheral
        if (getPackageName().equals(AugmentOSAsgClientPackageName)) {
        //    blePeripheral.start();
        }

        // Whitelist AugmentOS from battery optimization when system app
        // If not system app, bring up the settings menu
        if (isSystemApp(this)) {
            handleBatteryOptimization(this);
        }

        // Automatically connect to glasses on service start
        String preferredWearable = AugmentosSmartGlassesService.getPreferredWearable(this);
        if(!preferredWearable.isEmpty()) {
            SmartGlassesDevice preferredDevice = getSmartGlassesDeviceFromModelName(preferredWearable);
            if (preferredDevice != null) {
                executeOnceSmartGlassesServiceReady(this, () -> {
                    smartGlassesService.connectToSmartGlasses(preferredDevice);
                    sendStatusToAugmentOsManager();
                });
            } else {
                // We have some invalid device saved... delete from preferences
                savePreferredWearable(this, "");
            }
        }

        cachedThirdPartyAppList = new ArrayList<ThirdPartyCloudApp>();

        webSocketLifecycleManager = new WebSocketLifecycleManager(this, authHandler);

        // Set up backend comms
        this.httpServerComms = new HTTPServerComms();
        //if(authHandler.getCoreToken() != null)
        //    ServerComms.getInstance().connectWebSocket(authHandler.getCoreToken());
        initializeServerCommsCallbacks();

        httpServerComms.getApps(new Callback() {
            @Override
            public void onFailure(Call call, IOException e) {
                Log.e("HTTP", "GET /apps failed: " + e.getMessage());
            }

            @Override
            public void onResponse(Call call, Response response) throws IOException {
                if (response.isSuccessful()) {
                    Log.d("HTTP", "Response: ");
                }
            }
        });

        locationSystem = new LocationSystem(this);
    }

    private void createNotificationChannel() {
        if (Build.VERSION.SDK_INT >= Build.VERSION_CODES.O) {
            NotificationChannel channel = new NotificationChannel(
                    myChannelId,
                    notificationAppName,
                    NotificationManager.IMPORTANCE_HIGH
            );
            channel.setDescription(notificationDescription);
            channel.enableLights(false);
            channel.enableVibration(false);
            NotificationManager manager = getSystemService(NotificationManager.class);
            if (manager != null) {
                manager.createNotificationChannel(channel);
            }
        }
    }

    @Override
    public int onStartCommand(Intent intent, int flags, int startId) {
        super.onStartCommand(intent, flags, startId);

        if (intent == null || intent.getAction() == null) {
            Log.e(TAG, "Received null intent or null action");
            return Service.START_STICKY; // Or handle this scenario appropriately
        }

        String action = intent.getAction();
        Bundle extras = intent.getExtras();

        switch (action) {
            case ACTION_START_CORE:
            case ACTION_START_FOREGROUND_SERVICE:
                // start the service in the foreground
                Log.d("TEST", "starting foreground");
                createNotificationChannel(); // New method to ensure one-time channel creation
                //startForeground(augmentOsMainServiceNotificationId, updateNotification());
                startForeground(AUGMENTOS_NOTIFICATION_ID, buildSharedForegroundNotification(this));

                // Send out the status once AugmentOS_Core is ready :)
                // tpaSystem.stopThirdPartyAppByPackageName(AugmentOSManagerPackageName);
                edgeTpaSystem.startThirdPartyAppByPackageName(AugmentOSManagerPackageName);

                if (!NewPermissionUtils.areAllPermissionsGranted(this)) {
                    blePeripheral.sendPermissionsErrorToManager();
                }

                break;
            case ACTION_STOP_CORE:
            case ACTION_STOP_FOREGROUND_SERVICE:
                stopForeground(true);
                stopSelf();
                break;
            default:
                Log.d(TAG, "Unknown action received in onStartCommand");
                Log.d(TAG, action);
        }
        return Service.START_STICKY;
    }

    private Notification updateNotification() {
        Context context = getApplicationContext();

        PendingIntent action = PendingIntent.getActivity(context,
                0, new Intent(context, MainActivity.class),
                PendingIntent.FLAG_CANCEL_CURRENT | PendingIntent.FLAG_MUTABLE); // Flag indicating that if the described PendingIntent already exists, the current one should be canceled before generating a new one.

        NotificationManager manager = (NotificationManager) getSystemService(Context.NOTIFICATION_SERVICE);
        NotificationCompat.Builder builder;

        String CHANNEL_ID = myChannelId;

        NotificationChannel channel = new NotificationChannel(CHANNEL_ID, notificationAppName,
                NotificationManager.IMPORTANCE_HIGH);
        channel.setDescription(notificationDescription);
        channel.enableVibration(false);
        channel.enableLights(false);
        manager.createNotificationChannel(channel);

        builder = new NotificationCompat.Builder(this, CHANNEL_ID);

        return builder.setContentIntent(action)
                .setContentTitle(notificationAppName)
                .setContentText(notificationDescription)
                .setSmallIcon(R.drawable.ic_launcher_foreground)
                .setTicker("...")
                .setContentIntent(action)
                .setOngoing(true).build();
    }

    // Method to start the Smart Glasses Service and bind to it
    public void startSmartGlassesService() {
        Intent intent = new Intent(this, AugmentosSmartGlassesService.class);
        // startService(intent);  // Start the service if it's not already running
        bindService(intent, connection, Context.BIND_AUTO_CREATE);  // Bind to the service
    }


    public void stopSmartGlassesService() {
        if (smartGlassesService != null) {
            unbindService(connection);  // Unbind from the service
            isSmartGlassesServiceBound = false;
            smartGlassesService = null;
            edgeTpaSystem.setSmartGlassesService(smartGlassesService);
            webSocketLifecycleManager.updateSmartGlassesState(SmartGlassesConnectionState.DISCONNECTED);
        }
        Intent intent = new Intent(this, AugmentosSmartGlassesService.class);
        stopService(intent);  // Stop the service
    }

    @Subscribe
    public void onGlassesDisplayPowerEvent(GlassesDisplayPowerEvent event) {
        if (smartGlassesService == null) return;
        if (event.turnedOn) {
            smartGlassesService.windowManager.showAppLayer("system", () -> smartGlassesService.sendReferenceCard("AugmentOS Connected", "Screen back on"), 4);
        }
    }

    @Subscribe
    public void onSmartGlassesConnnectionEvent(SmartGlassesConnectionStateChangedEvent event) {
        if (event.connectionState == previousSmartGlassesConnectionState) return;
        webSocketLifecycleManager.updateSmartGlassesState(event.connectionState);
        ServerComms.getInstance().sendGlassesConnectionState(event.device.deviceModelName, event.connectionState.name());
        sendStatusToAugmentOsManager();
        if (event.connectionState == SmartGlassesConnectionState.CONNECTED) {
            Log.d(TAG, "Got event for onGlassesConnected.. CONNECTED ..");

            Log.d(TAG, "****************** SENDING REFERENCE CARD: CONNECTED TO AUGMENT OS");
            if (smartGlassesService != null)
                playStartupSequenceOnSmartGlasses();

            //start transcribing
            asrPlanner.updateAsrLanguages();
        }
    }

    private static final String[] ARROW_FRAMES = {
           // "↑", "↗", "–", "↘", "↓", "↙", "–", "↖"
            "↑", "↗", "↑", "↖"
    };

    private void playStartupSequenceOnSmartGlasses() {
        if (smartGlassesService == null || smartGlassesService.windowManager == null) return;

        Handler handler = new Handler(Looper.getMainLooper());
        int delay = 250; // Frame delay
        int totalFrames = ARROW_FRAMES.length;
        int totalCycles = 4;

        Runnable animate = new Runnable() {
            int frameIndex = 0;
            int cycles = 0;

            @Override
            public void run() {
                // Check for null each time before updating the UI
                if (smartGlassesService == null || smartGlassesService.windowManager == null) {
                    return;
                }

                if (cycles >= totalCycles) {
                    // End animation with final message
                    smartGlassesService.windowManager.showAppLayer(
                            "system",
                            () -> smartGlassesService.sendTextWall("                  /// AugmentOS Connected \\\\\\"),
                            6
                    );
                    return; // Stop looping
                }

                // Send current frame
                smartGlassesService.windowManager.showAppLayer(
                        "system",
                        () -> {
                                smartGlassesService.sendTextWall("                    " + ARROW_FRAMES[frameIndex] + " AugmentOS Booting " + ARROW_FRAMES[frameIndex]);
//                            if (frameIndex % 2 == 0) {
//                                smartGlassesService.sendTextWall("                    " + ARROW_FRAMES[frameIndex] + " AugmentOS Booting " + ARROW_FRAMES[frameIndex]);
//                            } else {
//                                smartGlassesService.sendTextWall("                  /// AugmentOS Connected \\\\\\");
//                            }
                        },
                        6
                );

                // Move to next frame
                frameIndex = (frameIndex + 1) % totalFrames;

                // Count full cycles
                if (frameIndex == 0) cycles++;

                // Schedule next frame
                handler.postDelayed(this, delay);
            }
        };

        handler.postDelayed(animate, 350); // Start animation
    }

    @Subscribe
    public void onSmartRingButtonEvent(SmartRingButtonOutputEvent event) {
        int buttonId = event.buttonId;
        long time = event.timestamp;
        boolean isDown = event.isDown;

        if(!isDown || buttonId != 1) return;
        Log.d(TAG,"DETECTED BUTTON PRESS W BUTTON ID: " + buttonId);
        currTime = System.currentTimeMillis();

        ServerComms.getInstance().sendButtonPress("ring", "single");

        //Detect double presses
        if(isDown && currTime - lastPressed < doublePressTimeConst) {
            Log.d(TAG, "Double tap - CurrTime-lastPressed: "+ (currTime-lastPressed));
            ServerComms.getInstance().sendButtonPress("ring", "double");
        }

        if(isDown) {
            lastPressed = System.currentTimeMillis();
        }
    }

    private void parseAugmentosResults(JSONObject jsonResponse) throws JSONException {
        JSONArray notificationArray = jsonResponse.getJSONArray(notificationFilterKey);
        JSONArray newsSummaryArray = jsonResponse.getJSONArray(newsSummaryKey);

        if (notificationArray.length() > 0) {
            JSONArray notifications = notificationArray.getJSONObject(0).getJSONArray("notification_data");
            Log.d(TAG, "Got notifications: " + notifications);

            List<JSONObject> sortedNotifications = new ArrayList<>();
            for (int i = 0; i < notifications.length(); i++) {
                sortedNotifications.add(notifications.getJSONObject(i));
            }

            Collections.sort(sortedNotifications, new Comparator<JSONObject>() {
                @Override
                public int compare(JSONObject a, JSONObject b) {
                    try {
                        return Integer.compare(a.getInt("rank"), b.getInt("rank"));
                    } catch (JSONException e) {
                        // If a rank is missing or unparsable, treat as equal
                        return 0;
                    }
                }
            });

            notificationList.clear();
//        Log.d(TAG, "Got notifications: " + sortedNotifications.toString());

            for (int i = 0; i < sortedNotifications.size(); i++) {
                JSONObject notification = sortedNotifications.get(i);
                String summary = notification.getString("summary");
                notificationList.add(summary);
            }
        }

        if (newsSummaryArray.length() > 0) {
            JSONObject newsSummary = newsSummaryArray.getJSONObject(0);
            latestNewsArray = newsSummary.getJSONObject("news_data").getJSONArray("news_summaries");
            Log.d(TAG, "Latest news: " + latestNewsArray);
        }
    }

    public Runnable parseDisplayEventMessage(JSONObject rawMsg) {
            try {
                // Process all placeholders in the entire JSON structure in a single pass
                SimpleDateFormat sdf = new SimpleDateFormat("M/dd, h:mm");
                String formattedDate = sdf.format(new Date());

                // 12-hour time format (with leading zeros for hours)
                SimpleDateFormat time12Format = new SimpleDateFormat("hh:mm");
                String time12 = time12Format.format(new Date());

                // 24-hour time format
                SimpleDateFormat time24Format = new SimpleDateFormat("HH:mm");
                String time24 = time24Format.format(new Date());

                // Current date with format MM/dd
                SimpleDateFormat dateFormat = new SimpleDateFormat("MM/dd");
                String currentDate = dateFormat.format(new Date());

                Map<String, String> placeholders = new HashMap<>();
                placeholders.put("$no_datetime$", formattedDate);
                placeholders.put("$DATE$", currentDate);
                placeholders.put("$TIME12$", time12);
                placeholders.put("$TIME24$", time24);
                placeholders.put("$GBATT$", (batteryLevel == null ? "" : batteryLevel + "%"));

                JSONObject msg = processJSONPlaceholders(rawMsg, placeholders);


                JSONObject layout = msg.getJSONObject("layout");
                String layoutType = layout.getString("layoutType");
                String title;
                String text;
                switch (layoutType) {
                    case "reference_card":
                        title = layout.getString("title");
                        text = layout.getString("text");
                        return () -> smartGlassesService.sendReferenceCard(title, text);
                    case "text_wall":
                    case "text_line": // This assumes that the dashboard doesn't use textwall layout
                        text = layout.getString("text");
                        if (alwaysOnStatusBarEnabled && cachedDashboardTopLine != null) {
                            String finalText = cachedDashboardTopLine + "\n" + text;
                            return () -> smartGlassesService.sendTextWall(finalText);
                        } else {
                            return () -> smartGlassesService.sendTextWall(text);
                        }
                    case "double_text_wall":
                        String topText = layout.getString("topText");
                        String bottomText = layout.getString("bottomText");
                        return () -> smartGlassesService.sendDoubleTextWall(topText, bottomText);
                    case "text_rows":
                        JSONArray rowsArray = layout.getJSONArray("text");
                        String[] stringsArray = new String[rowsArray.length()];
                        for (int k = 0; k < rowsArray.length(); k++)
                            stringsArray[k] = rowsArray.getString(k);
                        return () -> smartGlassesService.sendRowsCard(stringsArray);
                    case "bitmap_view":
                        String base64Data = layout.getString("data");
                        byte[] decodedBytes = android.util.Base64.decode(base64Data, android.util.Base64.DEFAULT);
                        Bitmap bmp = BitmapJavaUtils.bytesToBitmap(decodedBytes);
                        return () -> smartGlassesService.sendBitmap(bmp);
                    default:
                        Log.d(TAG, "ISSUE PARSING LAYOUT");
                }
            } catch (JSONException e) {
                e.printStackTrace();
            }
            return () -> {};
    }

    /**
     * Parses the top line of a dashboard display.
     * This function extracts and processes information specifically from the top line
     * of the dashboard display, which typically contains time, date, battery status, etc.
     * 
     * @param msg The JSON object containing the dashboard display data
     * @return The parsed top line string, or null if there was an error in parsing
     */
    public String parseDashboardTopLine(JSONObject msg) {
        try {
            // First check if this is a proper dashboard display with layout
            if (msg == null || !msg.has("layout")) {
                return generateFallbackDashboardTopLine();
            }
            
            JSONObject layout = msg.getJSONObject("layout");
            String layoutType = layout.getString("layoutType");
            
            // Most dashboards use double_text_wall layout
            if ("double_text_wall".equals(layoutType) && layout.has("topText")) {
                String topText = layout.getString("topText");
                
                // Process special tokens in the top line if needed
                if (topText.contains("$no_datetime$")) {
                    SimpleDateFormat sdf = new SimpleDateFormat("M/dd, h:mm", Locale.getDefault());
                    String formatted = sdf.format(new Date());
                    topText = topText.replace("$no_datetime$", formatted);
                }
                
                return topText;
            } else if ("text_rows".equals(layoutType) && layout.has("text")) {
                // For text_rows layout, the first row is typically the header
                JSONArray rowsArray = layout.getJSONArray("text");
                if (rowsArray.length() > 0) {
                    return rowsArray.getString(0);
                }
            }
            
            // If we can't parse the dashboard format or it's not what we expect,
            // generate a fallback header line
            return generateFallbackDashboardTopLine();
            
        } catch (JSONException e) {
            Log.e(TAG, "Error parsing dashboard top line", e);
            return generateFallbackDashboardTopLine();
        }
    }
    
    /**
     * Generates a fallback dashboard top line when the normal parsing fails.
     * This ensures that even if there are issues with the dashboard data,
     * we still display useful information to the user.
     * 
     * @return A formatted string with time, date, and battery information
     */
    private String generateFallbackDashboardTopLine() {
        SimpleDateFormat currentTimeFormat = new SimpleDateFormat("h:mm", Locale.getDefault());
        SimpleDateFormat currentDateFormat = new SimpleDateFormat("MMM d", Locale.getDefault());
        String currentTime = currentTimeFormat.format(new Date());
        String currentDate = currentDateFormat.format(new Date());
        
        // Use a safe default if battery level is null
        int batteryPercentage = (batteryLevel != null) ? batteryLevel : 0;
        
        // Format: "◌ h:mm MMM d, XX%"
        return String.format(Locale.getDefault(), "◌ %s %s, %d%%", 
                currentTime, currentDate, batteryPercentage);
    }

    /**
     * Extracts specific information from a dashboard top line.
     * This function can identify and extract elements like time, battery level,
     * or other structured data from the dashboard top line.
     * 
     * @param topLine The dashboard top line string to analyze
     * @return A JSONObject containing the extracted information
     */
    public JSONObject extractDashboardTopLineInfo(String topLine) {
        JSONObject result = new JSONObject();
        
        try {
            // Check for null or empty input
            if (topLine == null || topLine.trim().isEmpty()) {
                return result;
            }
            
            // Extract time pattern (like "h:mm" or "hh:mm")
            Pattern timePattern = Pattern.compile("\\d{1,2}:\\d{2}");
            Matcher timeMatcher = timePattern.matcher(topLine);
            if (timeMatcher.find()) {
                result.put("time", timeMatcher.group());
            }
            
            // Extract date pattern (like "MMM d" or "Month day")
            Pattern datePattern = Pattern.compile("(Jan|Feb|Mar|Apr|May|Jun|Jul|Aug|Sep|Oct|Nov|Dec)\\s+\\d{1,2}");
            Matcher dateMatcher = datePattern.matcher(topLine);
            if (dateMatcher.find()) {
                result.put("date", dateMatcher.group());
            }
            
            // Extract battery percentage (like "85%" or "100%")
            Pattern batteryPattern = Pattern.compile("(\\d{1,3})%");
            Matcher batteryMatcher = batteryPattern.matcher(topLine);
            if (batteryMatcher.find()) {
                result.put("battery", Integer.parseInt(batteryMatcher.group(1)));
            }
            
            // Detect if this is a status line (contains specific indicators)
            boolean isStatusLine = topLine.contains("◌") || 
                                 (result.has("time") && result.has("battery"));
            result.put("isStatusLine", isStatusLine);
            
        } catch (JSONException e) {
            Log.e(TAG, "Error creating dashboard top line info JSON", e);
        }
        
        return result;
    }

    @Subscribe
    public void onGlassesBluetoothSearchDiscoverEvent(GlassesBluetoothSearchDiscoverEvent event){
        blePeripheral.sendGlassesBluetoothDiscoverResultToManager(event.modelName, event.deviceName);
    }

    @Subscribe
    public void onGlassesBluetoothSearchStopEvent(GlassesBluetoothSearchStopEvent event){
        blePeripheral.sendGlassesBluetoothStopToManager(event.modelName);
    }

    @Subscribe
    public void onNewScreenImageEvent(NewScreenImageEvent event) {
        if (smartGlassesService != null)
            smartGlassesService.windowManager.showAppLayer("server", () -> smartGlassesService.sendBitmap(event.bmp), -1);
    }

    private void startNotificationService() {
        Intent notificationServiceIntent = new Intent(this, MyNotificationListeners.class);
        startService(notificationServiceIntent);

        NotificationListenerService.requestRebind(
                new ComponentName(this, MyNotificationListeners.class));
    }

    private void stopNotificationService() {
        Intent notificationServiceIntent = new Intent(this, MyNotificationListeners.class);
        stopService(notificationServiceIntent);
    }

    public boolean getIsSearchingForGlasses() {
        //return isSmartGlassesServiceBound && smartGlassesService.getConnectedSmartGlasses() == null;
        return smartGlassesService != null
                && smartGlassesService.getSmartGlassesConnectState() != SmartGlassesConnectionState.DISCONNECTED
                && smartGlassesService.getSmartGlassesConnectState() != SmartGlassesConnectionState.CONNECTED;
    }

    private void executeOnceSmartGlassesServiceReady(Context context, Runnable action) {
        if (smartGlassesService != null && smartGlassesService != null) {
            // If the service is already bound, execute the action immediately
            action.run();
            return;
        }

        // Add the action to the queue
        serviceReadyListeners.add(action);

        // Ensure the service is started and bound
        if (smartGlassesService == null) {
            startSmartGlassesService();
        }
    }

    public JSONObject generateStatusJson() {
        try {
            // Creating the main status object
            JSONObject status = new JSONObject();

            // Adding puck battery life and charging status
            JSONObject coreInfo = new JSONObject();
            coreInfo.put("augmentos_core_version", getCoreVersion(this));
            coreInfo.put("core_token", authHandler.getCoreToken());
            coreInfo.put("cloud_connection_status", webSocketStatus.name());
            coreInfo.put("puck_battery_life", batteryStatusHelper.getBatteryLevel());
            coreInfo.put("charging_status", batteryStatusHelper.isBatteryCharging());
            coreInfo.put("sensing_enabled", AugmentosSmartGlassesService.getSensingEnabled(this));
            coreInfo.put("contextual_dashboard_enabled", this.contextualDashboardEnabled);
            coreInfo.put("always_on_status_bar_enabled", this.alwaysOnStatusBarEnabled);
            coreInfo.put("force_core_onboard_mic", AugmentosSmartGlassesService.getForceCoreOnboardMic(this));
            coreInfo.put("default_wearable", AugmentosSmartGlassesService.getPreferredWearable(this));
            status.put("core_info", coreInfo);
            //Log.d(TAG, "PREFER - Got default wearable: " + AugmentosSmartGlassesService.getPreferredWearable(this));

            // Adding connected glasses object
            JSONObject connectedGlasses = new JSONObject();
            if(smartGlassesService != null && smartGlassesService.getConnectedSmartGlasses() != null) {
                connectedGlasses.put("model_name", smartGlassesService.getConnectedSmartGlasses().deviceModelName);
                connectedGlasses.put("battery_life", (batteryLevel == null) ? -1: batteryLevel); //-1 if unknown
                String brightnessString;
                if (brightnessLevel == null) {
                    brightnessString = "-";
                } else if (brightnessLevel == -1){
                    brightnessString = "AUTO";
                } else {
                    brightnessString = brightnessLevel + "%";
                }
                connectedGlasses.put("brightness", brightnessString);
//                Log.d(TAG, "Connected glasses info: " + headUpAngle);
                if (headUpAngle == null) {
                    headUpAngle = 20;
                }
                connectedGlasses.put("headUp_angle", headUpAngle);
            }
            else {
                connectedGlasses.put("is_searching", getIsSearchingForGlasses());
            }
            status.put("connected_glasses", connectedGlasses);

            // Adding wifi status
            JSONObject wifi = new JSONObject();
            wifi.put("is_connected", wifiStatusHelper.isWifiConnected());
            wifi.put("ssid", wifiStatusHelper.getSSID());
            wifi.put("signal_strength", wifiStatusHelper.getSignalStrength());
            status.put("wifi", wifi);

            // Adding gsm status
            JSONObject gsm = new JSONObject();
            gsm.put("is_connected", gsmStatusHelper.isConnected());
            gsm.put("carrier", gsmStatusHelper.getNetworkType());
            gsm.put("signal_strength", gsmStatusHelper.getSignalStrength());
            status.put("gsm", gsm);

            // Adding apps array
            JSONArray apps = new JSONArray();

//            for (ThirdPartyEdgeApp tpa : edgeTpaSystem.getThirdPartyApps()) {
//                if(tpa.appType != ThirdPartyAppType.APP) continue;
//
//                JSONObject tpaObj = tpa.toJson(false);
//                tpaObj.put("is_running", edgeTpaSystem.checkIsThirdPartyAppRunningByPackageName(tpa.packageName));
//                tpaObj.put("is_foreground", edgeTpaSystem.checkIsThirdPartyAppRunningByPackageName(tpa.packageName));
//                apps.put(tpaObj);
//            }

            for (ThirdPartyCloudApp tpa : cachedThirdPartyAppList) {
                JSONObject tpaObj = tpa.toJson(false);
                tpaObj.put("is_foreground", false);//tpaSystem.checkIsThirdPartyAppRunningByPackageName(tpa.packageName));
                apps.put(tpaObj);
            }

            // Adding apps array to the status object
            status.put("apps", apps);

            // Add auth to status object
            status.put("auth", authHandler.toJson());

            // Wrapping the status object inside a main object (as shown in your example)
            JSONObject mainObject = new JSONObject();
            mainObject.put("status", status);

            return mainObject;
        } catch (JSONException e) {
            throw new RuntimeException(e);
        }
    }

    public void initializeServerCommsCallbacks() {
        ServerComms.getInstance().setServerCommsCallback(new ServerCommsCallback() {
            @Override
            public void onConnectionAck() {
                serverCommsHandler.postDelayed(() -> locationSystem.sendLocationToServer(), 500);
            }
            @Override
            public void onAppStateChange(List<ThirdPartyCloudApp> appList) {
                cachedThirdPartyAppList = appList;
                sendStatusToAugmentOsManager();
            }

            @Override
            public void onDisplayEvent(JSONObject displayData) {
                Runnable newRunnable = parseDisplayEventMessage(displayData);
                if (smartGlassesService != null)
                    smartGlassesService.windowManager.showAppLayer("serverappid", newRunnable, -1);
                if (blePeripheral != null)
                    blePeripheral.sendGlassesDisplayEventToManager(displayData);  //THIS LINE RIGHT HERE ENDS UP TRIGGERING IT
            }

            @Override
            public void onDashboardDisplayEvent(JSONObject dashboardDisplayData) {
                cachedDashboardDisplayObject = dashboardDisplayData;
<<<<<<< HEAD

                // Parse the top line for logging/debugging
                cachedDashboardTopLine = parseDashboardTopLine(dashboardDisplayData);

                // Create the runnable as before
                cachedDashboardDisplayRunnable = parseDisplayEventMessage(dashboardDisplayData);
=======
>>>>>>> 0cc5eed4
            }

            @Override
            public void onConnectionError(String errorMsg) {
                if(blePeripheral != null) {
                    blePeripheral.sendNotifyManager("Connection error: " + errorMsg, "error");
                }
            }

            @Override
            public void onAuthError() {
                // TODO: do a thing
                // TODO: is this the way we want to do it? should just be in status maybe???
                // blePeripheral.sendAuthErrorToManager();
                authHandler.deleteAuthSecretKey();
                sendStatusToAugmentOsManager();
            }

            @Override
            public void onMicrophoneStateChange(boolean microphoneEnabled) {
                if (smartGlassesService != null  && SmartGlassesAndroidService.getSensingEnabled(getApplicationContext())) {
                    smartGlassesService.changeMicrophoneState(microphoneEnabled);
                }
            }

            @Override
            public void onConnectionStatusChange(WebSocketManager.IncomingMessageHandler.WebSocketStatus status) {
                webSocketStatus = status;
                sendStatusToAugmentOsManager();
            }

            @Override
            public void onRequestSingle(String dataType) {
                switch (dataType) {
                    case "core_status":
                        Log.d(TAG, "Server wants a core_status");
                        sendStatusToBackend();
                    break;
                    case "photo":
                        Log.d(TAG, "Server wants a photo");
                    default:
                        Log.d(TAG, "Unknown onRequestSingle dataType: " + dataType);
                        break;
                }
            }
        });
    }

    // AugmentOS_Manager Comms Callbacks
    public void sendStatusToBackend() {
        JSONObject status = generateStatusJson();
        ServerComms.getInstance().sendCoreStatus(status);
    }
    public void sendStatusToAugmentOsManager(){
        JSONObject status = generateStatusJson();
        blePeripheral.sendDataToAugmentOsManager(status.toString());
    }

    @Override
    public void requestPing() {
        blePeripheral.sendPing();
    }

    @Override
    public void requestStatus() {
        sendStatusToAugmentOsManager();
    }

    @Override
    public void searchForCompatibleDeviceNames(String modelName) {
        Log.d("AugmentOsService", "Searching for compatible device names for model: " + modelName);
        SmartGlassesDevice device = getSmartGlassesDeviceFromModelName(modelName);
        if (device == null) {
            blePeripheral.sendNotifyManager("Incorrect model name: " + modelName, "error");
            return;
        }

        executeOnceSmartGlassesServiceReady(this, () -> {
            smartGlassesService.findCompatibleDeviceNames(device);
            // blePeripheral.sendGlassesSearchResultsToManager(modelName, compatibleDeviceNames);
        });
    }

    @Override
    public void connectToWearable(String modelName, String deviceName) {
        Log.d("AugmentOsService", "Connecting to wearable: " + modelName + ". DeviceName: " + deviceName + ".");
        // Logic to connect to wearable
        SmartGlassesDevice device = getSmartGlassesDeviceFromModelName(modelName);
        if (device == null) {
            blePeripheral.sendNotifyManager("Incorrect model name: " + modelName, "error");
            return;
        }

        // TODO: Good lord this is hacky
        // TODO: Find a good way to conditionally send a glasses bt device name to SGC
        if (!deviceName.isEmpty() && modelName.contains("Even Realities"))
            savePreferredG1DeviceId(this, deviceName);

        executeOnceSmartGlassesServiceReady(this, () -> {
            smartGlassesService.connectToSmartGlasses(device);
            sendStatusToAugmentOsManager();
        });
    }

    @Override
    public void disconnectWearable(String wearableId) {
        Log.d("AugmentOsService", "Disconnecting from wearable: " + wearableId);
        // Logic to disconnect wearable
        stopSmartGlassesService();
        sendStatusToAugmentOsManager();
    }

    @Override
    public void forgetSmartGlasses() {
        Log.d("AugmentOsService", "Forgetting wearable");
        savePreferredWearable(this, "");
        deleteEvenSharedPreferences(this);
        brightnessLevel = null;
        batteryLevel = null;
        stopSmartGlassesService();
        sendStatusToAugmentOsManager();
    }

    // TODO: Can remove this?
    @Override
    public void startApp(String packageName) {
        Log.d("AugmentOsService", "Starting app: " + packageName);
        // Logic to start the app by package name

        ServerComms.getInstance().startApp(packageName);
        if (smartGlassesService == null || smartGlassesService.getConnectedSmartGlasses() == null) {
        //    blePeripheral.sendNotifyManager("Connect glasses to use your app", "success");
        }
    }

    // TODO: Can remove this?
    @Override
    public void stopApp(String packageName) {
        Log.d("AugmentOsService", "Stopping app: " + packageName);
        ServerComms.getInstance().stopApp(packageName);
    }

    @Override
    public void setForceCoreOnboardMic(boolean toForceCoreOnboardMic) {
        AugmentosSmartGlassesService.saveForceCoreOnboardMic(this, toForceCoreOnboardMic);
        if(smartGlassesService != null && smartGlassesService.getConnectedSmartGlasses() != null) {
            blePeripheral.sendNotifyManager(this.getResources().getString(R.string.SETTING_WILL_APPLY_ON_NEXT_GLASSES_CONNECTION), "success");
        }
        sendStatusToBackend();
    }

    @Override
    public void setSensingEnabled(boolean sensingEnabled) {
        AugmentosSmartGlassesService.saveSensingEnabled(this, sensingEnabled);
        if(smartGlassesService != null && smartGlassesService.getConnectedSmartGlasses() != null) {
            blePeripheral.sendNotifyManager(this.getResources().getString(R.string.SETTING_WILL_APPLY_ON_NEXT_GLASSES_CONNECTION), "success");
        }
        sendStatusToBackend();
    }

    @Override
    public void setContextualDashboardEnabled(boolean contextualDashboardEnabled) {
        saveContextualDashboardEnabled(contextualDashboardEnabled);
        this.contextualDashboardEnabled = contextualDashboardEnabled;
    }

    @Override
    public void setAlwaysOnStatusBarEnabled(boolean alwaysOnStatusBarEnabled) {
        saveAlwaysOnStatusBarEnabled(alwaysOnStatusBarEnabled);
        this.alwaysOnStatusBarEnabled = alwaysOnStatusBarEnabled;
    }

    public boolean getContextualDashboardEnabled() {
        return this.getSharedPreferences("AugmentOSPrefs", Context.MODE_PRIVATE).getBoolean("contextual_dashboard_enabled", true);
    }

    public void saveContextualDashboardEnabled(boolean enabled) {
        SharedPreferences sharedPreferences = this.getSharedPreferences("AugmentOSPrefs", Context.MODE_PRIVATE);
        SharedPreferences.Editor editor = sharedPreferences.edit();
        editor.putBoolean("contextual_dashboard_enabled", enabled);
        editor.apply();
    }

    public boolean getAlwaysOnStatusBarEnabled() {
        return this.getSharedPreferences("AugmentOSPrefs", Context.MODE_PRIVATE)
                .getBoolean("always_on_status_bar_enabled", false); // Default to false if not set
    }

    public void saveAlwaysOnStatusBarEnabled(boolean enabled) {
        SharedPreferences sharedPreferences = this.getSharedPreferences("AugmentOSPrefs", Context.MODE_PRIVATE);
        SharedPreferences.Editor editor = sharedPreferences.edit();
        editor.putBoolean("always_on_status_bar_enabled", enabled);
        editor.apply();
    }

    // TODO: Can remove this?
    @Override
    public void installAppFromRepository(String repository, String packageName) throws JSONException {
        Log.d("AugmentOsService", "Installing app from repository: " + packageName);
        blePeripheral.sendNotifyManager("Not implemented", "error");
    }

    // TODO: Can remove this?
    @Override
    public void uninstallApp(String uninstallPackageName) {
        Log.d(TAG, "uninstallApp not implemented");
        blePeripheral.sendNotifyManager("Not implemented", "error");
    }

    @Override
    public void requestAppInfo(String packageNameToGetDetails) {
        ThirdPartyEdgeApp tpa = edgeTpaSystem.getThirdPartyAppByPackageName(packageNameToGetDetails);
        if (tpa == null) {
            blePeripheral.sendNotifyManager("Could not find app", "error");
            sendStatusToAugmentOsManager();
            return;
        }
        JSONArray settings = tpa.getSettings(this);
        if (settings == null) {
            blePeripheral.sendNotifyManager("Could not get app's details", "error");
            return;
        }
        blePeripheral.sendAppInfoToManager(tpa);
    }

    @Override
    public void handleNotificationData(JSONObject notificationData){
        try {
            if (notificationData != null) {
                String appName = notificationData.getString("appName");
                String title = notificationData.getString("title");
                String text = notificationData.getString("text");
                long timestamp = notificationData.getLong("timestamp");
                String uuid = notificationData.getString("uuid");

                ServerComms.getInstance().sendPhoneNotification(uuid, appName, title, text, "high");

                //EventBus.getDefault().post(new NotificationEvent(title, text, appName, timestamp, uuid));
            } else {
                System.out.println("Notification Data is null");
            }
        } catch (JSONException e) {
            Log.d(TAG, "JSONException occurred while handling notification data: " + e.getMessage());
        }
    }

    @Override
    public void updateGlassesBrightness(int brightness) {
        Log.d("AugmentOsService", "Updating glasses brightness: " + brightness);
        if (smartGlassesService != null) {
            String title = "Brightness Adjustment";
            String body = "Updating glasses brightness to " + brightness + "%.";
            smartGlassesService.windowManager.showAppLayer("system", () -> SmartGlassesAndroidService.sendReferenceCard(title, body), 6);
            smartGlassesService.updateGlassesBrightness(brightness);
        } else {
            blePeripheral.sendNotifyManager("Connect glasses to update brightness", "error");
        }
    }

    @Override
    public void updateGlassesHeadUpAngle(int headUpAngle) {
        Log.d("AugmentOsService", "Updating glasses head up angle: " + headUpAngle);
        if (smartGlassesService != null) {
            smartGlassesService.updateGlassesHeadUpAngle(headUpAngle);
        } else {
            blePeripheral.sendNotifyManager("Connect glasses to update head up angle", "error");
        }
    }

    @Override
    public void setAuthSecretKey(String uniqueUserId, String authSecretKey) {
        Log.d("AugmentOsService", "Setting auth secret key: " + authSecretKey);
        if (authHandler.getCoreToken() == null ||!authHandler.getCoreToken().equals(authSecretKey)) {
            authHandler.setAuthSecretKey(authSecretKey);
            ServerComms.getInstance().disconnectWebSocket();
            ServerComms.getInstance().connectWebSocket(authHandler.getCoreToken());
        }
        authHandler.verifyAuthSecretKey(uniqueUserId);
        sendStatusToAugmentOsManager();
    }

    @Override
    public void verifyAuthSecretKey() {
        Log.d("AugmentOsService", "verify auth secret key");
    }

    @Override
    public void deleteAuthSecretKey() {
        Log.d("AugmentOsService", "Deleting auth secret key");
        authHandler.deleteAuthSecretKey();
        sendStatusToAugmentOsManager();
    }

    @Override
    public void updateAppSettings(String targetApp, JSONObject settings) {
        Log.d("AugmentOsService", "Updating settings for app: " + targetApp);
        ThirdPartyEdgeApp tpa = edgeTpaSystem.getThirdPartyAppByPackageName(targetApp);
        if (tpa == null) {
            blePeripheral.sendNotifyManager("Could not find app", "error");
            return;
        }

        boolean allSuccess = true;
        try {
            // New loop over all keys in the settings object
            Iterator<String> keys = settings.keys();
            while (keys.hasNext()) {
                String key = keys.next();
                Object value = settings.get(key);
                if(!tpa.updateSetting(this, key, value)) {
                    allSuccess = false;
                }
            }
        } catch (JSONException e) {
            Log.e("AugmentOsService", "Failed to parse settings object", e);
            allSuccess = false;
        }

        if (!allSuccess) {
            blePeripheral.sendNotifyManager("Error updating settings", "error");
        }
    }

    @Override
    public void onDestroy(){
        locationSystem.stopLocationUpdates();
        screenCaptureHandler.removeCallbacks(screenCaptureRunnable);
        if (virtualDisplay != null) virtualDisplay.release();
        if (mediaProjection != null) mediaProjection.stop();
        EventBus.getDefault().unregister(this);

        if (blePeripheral != null) {
            blePeripheral.destroy();
        }

        if (smartGlassesService != null) {
            unbindService(connection);
            isSmartGlassesServiceBound = false;
            smartGlassesService = null;
            edgeTpaSystem.setSmartGlassesService(smartGlassesService);
            webSocketLifecycleManager.updateSmartGlassesState(SmartGlassesConnectionState.DISCONNECTED);
        }

        if(edgeTpaSystem != null) {
            edgeTpaSystem.destroy();
        }

        if (webSocketLifecycleManager != null) {
            webSocketLifecycleManager.cleanup();
        }

        ServerComms.getInstance().disconnectWebSocket();
        super.onDestroy();
    }


    public class LocalBinder extends Binder {
        public AugmentosService getService() {
            // Return this instance of LocalService so clients can call public methods
            return AugmentosService.this;
        }
    }

    @Override
    public IBinder onBind(Intent intent) {
        Log.d(TAG, "Something bound");
        return binder;
    }
}<|MERGE_RESOLUTION|>--- conflicted
+++ resolved
@@ -167,12 +167,9 @@
     private HTTPServerComms httpServerComms;
 
     JSONObject cachedDashboardDisplayObject;
-<<<<<<< HEAD
     Runnable cachedDashboardDisplayRunnable;
     private String cachedDashboardTopLine;
-
-=======
->>>>>>> 0cc5eed4
+ 
     List<ThirdPartyCloudApp> cachedThirdPartyAppList;
     private WebSocketManager.IncomingMessageHandler.WebSocketStatus webSocketStatus = WebSocketManager.IncomingMessageHandler.WebSocketStatus.DISCONNECTED;
     private final Handler serverCommsHandler = new Handler(Looper.getMainLooper());
@@ -1048,15 +1045,11 @@
             @Override
             public void onDashboardDisplayEvent(JSONObject dashboardDisplayData) {
                 cachedDashboardDisplayObject = dashboardDisplayData;
-<<<<<<< HEAD
-
                 // Parse the top line for logging/debugging
                 cachedDashboardTopLine = parseDashboardTopLine(dashboardDisplayData);
 
                 // Create the runnable as before
                 cachedDashboardDisplayRunnable = parseDisplayEventMessage(dashboardDisplayData);
-=======
->>>>>>> 0cc5eed4
             }
 
             @Override
