--- conflicted
+++ resolved
@@ -722,8 +722,6 @@
         }
     }
 
-<<<<<<< HEAD
-=======
     private static final String[] ARROW_FRAMES = {
 //            "↑", "↗", "–", "↘", "↓", "↙", "–", "↖"
             "↑", "↗", "↑", "↖"
@@ -875,7 +873,6 @@
         super.onDestroy();
     }
 
->>>>>>> 0b1f621e
     @Subscribe
     public void onSmartRingButtonEvent(SmartRingButtonOutputEvent event) {
         int buttonId = event.buttonId;
@@ -969,55 +966,7 @@
                     default:
                         Log.d(TAG, "ISSUE PARSING LAYOUT");
                 }
-<<<<<<< HEAD
             } catch (JSONException e) {
-=======
-            }
-            catch (JSONException e){
-                e.printStackTrace();
-            }
-        }
-
-        long wakeWordTime = response.has(wakeWordTimeKey) ? response.getLong(wakeWordTimeKey) : -1;
-
-        // Wake word indicator
-        if (wakeWordTime != -1 && wakeWordTime != previousWakeWordTime){
-            previousWakeWordTime = wakeWordTime;
-            String body = "Listening... ";
-            if (smartGlassesService != null)
-                smartGlassesService.windowManager.showAppLayer("server", () -> smartGlassesService.sendReferenceCard(glassesCardTitle, body), -1);
-            queueOutput(body);
-        }
-
-        //go through explicit agent queries and add to resultsToDisplayList
-        // "Processing query: " indicator
-        for (int i = 0; i < explicitAgentQueries.length(); i++){
-            try {
-                JSONObject obj = explicitAgentQueries.getJSONObject(i);
-                String title = "";
-                String body = "\"" + obj.getString("query") + "\"";
-                if (smartGlassesService != null)
-                    smartGlassesService.windowManager.showAppLayer("server", () -> smartGlassesService.sendReferenceCard(title, body), -1);
-                queueOutput(body);
-            } catch (JSONException e){
-                e.printStackTrace();
-            }
-        }
-
-        //go through explicit agent results and add to resultsToDisplayList
-        // Show Wake Word Query
-        for (int i = 0; i < explicitAgentResults.length(); i++){
-            Log.d(TAG, "explicitAgentResults.toString() *************");
-            Log.d(TAG, explicitAgentResults.toString());
-            try {
-                JSONObject obj = explicitAgentResults.getJSONObject(i);
-                //String body = "Response: " + obj.getString("insight");
-                String body = obj.getString("insight");
-                if (smartGlassesService != null)
-                    smartGlassesService.windowManager.showAppLayer("server", () -> smartGlassesService.sendReferenceCard(glassesCardTitle, body), -1);
-                queueOutput(body);
-            } catch (JSONException e){
->>>>>>> 0b1f621e
                 e.printStackTrace();
             }
             return () -> {};
