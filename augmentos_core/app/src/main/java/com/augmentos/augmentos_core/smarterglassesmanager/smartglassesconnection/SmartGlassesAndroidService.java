--- conflicted
+++ resolved
@@ -584,8 +584,35 @@
             return;
         }
 
-<<<<<<< HEAD
-=======
+        // If we're trying to turn ON the microphone
+        if (isMicrophoneEnabled) {
+            // Cancel any pending turn-off operations
+            if (pendingMicTurnOff) {
+                Log.d(TAG, "Cancelling pending microphone turn-off");
+                micDebounceHandler.removeCallbacks(micTurnOffRunnable);
+                pendingMicTurnOff = false;
+            }
+
+            // Immediately turn on the microphone
+            applyMicrophoneState(true);
+        }
+        // If we're trying to turn OFF the microphone
+        else {
+            // If there's already a pending turn-off, do nothing (debounce is already in progress)
+            if (!pendingMicTurnOff) {
+                Log.d(TAG, "Scheduling microphone turn-off with " + MIC_DEBOUNCE_DELAY_MS + "ms debounce");
+                pendingMicTurnOff = true;
+
+                // Define the runnable that will turn off the mic after the delay
+                micTurnOffRunnable = new Runnable() {
+                    @Override
+                    public void run() {
+                        Log.d(TAG, "Executing debounced microphone turn-off");
+                        pendingMicTurnOff = false;
+                        applyMicrophoneState(false);
+                    }
+                };
+
                 // Schedule the delayed turn-off
                 micDebounceHandler.postDelayed(micTurnOffRunnable, MIC_DEBOUNCE_DELAY_MS);
             }
@@ -601,7 +628,6 @@
             return;
         }
 
->>>>>>> e731958c
         if (smartGlassesRepresentative.smartGlassesDevice.getHasInMic() && !getForceCoreOnboardMic(this.getApplicationContext())) {
             // If we should be using the glasses microphone
             smartGlassesRepresentative.smartGlassesCommunicator.changeSmartGlassesMicrophoneState(isMicrophoneEnabled);
