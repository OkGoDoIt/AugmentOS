--- conflicted
+++ resolved
@@ -138,15 +138,12 @@
 
 function handleMessage(sessionId: string, userId: string, ws: WebSocket, message: any) {
   switch (message.type) {
-    // case 'tpa_connection_ack': {
     case CloudToTpaMessageType.CONNECTION_ACK: {
       // Connection acknowledged, subscribe to transcription
       const subMessage: TpaSubscriptionUpdate = {
-        // type: 'subscription_update',
         type: TpaToCloudMessageType.SUBSCRIPTION_UPDATE,
         packageName: PACKAGE_NAME,
         sessionId,
-        // subscriptions: ['transcription']
         subscriptions: [StreamType.TRANSCRIPTION]
       };
       ws.send(JSON.stringify(subMessage));
@@ -154,19 +151,10 @@
       break;
     }
 
-<<<<<<< HEAD
-    case 'data_stream': {
+    case CloudToTpaMessageType.DATA_STREAM: {
       const streamMessage = message as CloudDataStreamMessage;
-      if (streamMessage.streamType === 'transcription') {
+      if (streamMessage.streamType === StreamType.TRANSCRIPTION) {
         handleTranscription(sessionId, userId, ws, streamMessage.data);
-=======
-    // case 'data_stream': {
-    case CloudToTpaMessageType.DATA_STREAM: {
-      const streamMessage = message as DataStream;
-      // if (streamMessage.streamType === 'transcription') {
-      if (streamMessage.streamType === StreamType.TRANSCRIPTION) {
-        handleTranscription(sessionId, ws, streamMessage.data);
->>>>>>> 2ed76505
       }
       break;
     }
@@ -254,14 +242,11 @@
  */
 function showTranscriptsToUser(sessionId: string, ws: WebSocket, transcript: string, isFinal: boolean) {
   const displayRequest: DisplayRequest = {
-    // type: 'display_event',
-    // view: "main",
     type: TpaToCloudMessageType.DISPLAY_REQUEST,
     view: ViewType.MAIN,
     packageName: PACKAGE_NAME,
     sessionId,
     layout: {
-      // layoutType: 'text_wall',
       layoutType: LayoutType.TEXT_WALL,
       text: transcript
     },
