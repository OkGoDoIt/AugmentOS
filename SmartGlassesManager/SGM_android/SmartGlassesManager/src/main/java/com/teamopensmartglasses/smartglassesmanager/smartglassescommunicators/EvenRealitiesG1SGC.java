--- conflicted
+++ resolved
@@ -77,14 +77,10 @@
     private BluetoothGattCharacteristic rightTxChar;
     private BluetoothGattCharacteristic leftRxChar;
     private BluetoothGattCharacteristic rightRxChar;
-<<<<<<< HEAD
-    private final Handler handler = new Handler();
-    private Handler connectHandler = new Handler(Looper.getMainLooper());
-=======
     private final Handler handler = new Handler(Looper.getMainLooper());
     private final Handler queryBatterStatusHandler = new Handler(Looper.getMainLooper());
     private final Handler sendBrightnessCommandHandler = new Handler(Looper.getMainLooper());
->>>>>>> ac539970
+    private Handler connectHandler = new Handler(Looper.getMainLooper());
     private Handler reconnectHandler = new Handler(Looper.getMainLooper());
     private final Semaphore sendSemaphore = new Semaphore(1);
     private boolean isLeftConnected = false;
