package com.teamopensmartglasses.smartglassesmanager.smartglassescommunicators;

import android.bluetooth.BluetoothAdapter;
import android.bluetooth.BluetoothDevice;
import android.bluetooth.BluetoothGatt;
import android.bluetooth.BluetoothGattCallback;
import android.bluetooth.BluetoothGattCharacteristic;
import android.bluetooth.BluetoothGattDescriptor;
import android.bluetooth.BluetoothGattService;
import android.bluetooth.BluetoothProfile;
import android.bluetooth.le.BluetoothLeScanner;
import android.bluetooth.le.ScanCallback;
import android.bluetooth.le.ScanFilter;
import android.bluetooth.le.ScanResult;
import android.bluetooth.le.ScanSettings;
import android.content.BroadcastReceiver;
import android.content.Context;
import android.content.Intent;
import android.content.IntentFilter;
import android.content.SharedPreferences;
import android.graphics.Bitmap;
import android.os.Handler;
import android.os.Looper;
import android.util.Log;

import java.io.IOException;
import java.io.InputStream;
import java.util.concurrent.ConcurrentLinkedQueue;

//BMP
import java.util.ArrayList;
import java.util.List;
import java.util.stream.Collectors;
import java.util.zip.CRC32;
import java.nio.ByteBuffer;

import com.google.gson.Gson;
import com.teamopensmartglasses.augmentoslib.events.AudioChunkNewEvent;
import com.teamopensmartglasses.smartglassesmanager.cpp.L3cCpp;
import com.teamopensmartglasses.smartglassesmanager.eventbusmessages.BatteryLevelEvent;
import com.teamopensmartglasses.smartglassesmanager.eventbusmessages.BrightnessLevelEvent;
import com.teamopensmartglasses.smartglassesmanager.eventbusmessages.GlassesBluetoothSearchDiscoverEvent;
import com.teamopensmartglasses.smartglassesmanager.eventbusmessages.GlassesBluetoothSearchStopEvent;
import com.teamopensmartglasses.smartglassesmanager.eventbusmessages.GlassesHeadDownEvent;
import com.teamopensmartglasses.smartglassesmanager.eventbusmessages.GlassesHeadUpEvent;
import com.teamopensmartglasses.smartglassesmanager.supportedglasses.SmartGlassesDevice;

import org.greenrobot.eventbus.EventBus;
import org.json.JSONArray;
import org.json.JSONException;
import org.json.JSONObject;

import java.lang.reflect.Method;
import java.nio.charset.StandardCharsets;
import java.util.Arrays;
import java.util.UUID;
import java.util.concurrent.Semaphore;
import java.util.regex.Matcher;
import java.util.regex.Pattern;

public class EvenRealitiesG1SGC extends SmartGlassesCommunicator {
    private static final String TAG = "WearableAi_EvenRealitiesG1SGC";
    public static final String SHARED_PREFS_NAME = "EvenRealitiesPrefs";
    private int heartbeatCount = 0;
    private BluetoothAdapter bluetoothAdapter;

    public static final String LEFT_DEVICE_KEY = "SavedG1LeftName";
    public static final String RIGHT_DEVICE_KEY = "SavedG1RightName";


    private static final UUID UART_SERVICE_UUID = UUID.fromString("6E400001-B5A3-F393-E0A9-E50E24DCCA9E");
    private static final UUID UART_TX_CHAR_UUID = UUID.fromString("6E400002-B5A3-F393-E0A9-E50E24DCCA9E");
    private static final UUID UART_RX_CHAR_UUID = UUID.fromString("6E400003-B5A3-F393-E0A9-E50E24DCCA9E");
    private static final UUID CLIENT_CHARACTERISTIC_CONFIG_UUID = UUID.fromString("00002902-0000-1000-8000-00805f9b34fb");
    private static final String SAVED_G1_ID_KEY = "SAVED_G1_ID_KEY";

    private Context context;
    private BluetoothGatt leftGlassGatt;
    private BluetoothGatt rightGlassGatt;
    private BluetoothGattCharacteristic leftTxChar;
    private BluetoothGattCharacteristic rightTxChar;
    private BluetoothGattCharacteristic leftRxChar;
    private BluetoothGattCharacteristic rightRxChar;
    private final Handler handler = new Handler(Looper.getMainLooper());
    private final Handler queryBatterStatusHandler = new Handler(Looper.getMainLooper());
    private final Handler sendBrightnessCommandHandler = new Handler(Looper.getMainLooper());
    private Handler connectHandler = new Handler(Looper.getMainLooper());
    private Handler reconnectHandler = new Handler(Looper.getMainLooper());
    private final Semaphore sendSemaphore = new Semaphore(1);
    private boolean isLeftConnected = false;
    private boolean isRightConnected = false;
    private int currentSeq = 0;
    private boolean stopper = false;
    private boolean debugStopper = false;
    private boolean shouldUseAutoBrightness = false;
    private int brightnessValue = 35;

    private static final long DELAY_BETWEEN_SENDS_MS = 25;
    private static final long DELAY_BETWEEN_CHUNKS_SEND = 5;
    private static final long DELAY_BETWEEN_ACTIONS_SEND = 250;
    private static final long HEARTBEAT_INTERVAL_MS = 30000;

    private int leftReconnectAttempts = 0;
    private int rightReconnectAttempts = 0;
    private int reconnectAttempts = 0;  // Counts the number of reconnect attempts
    private static final long BASE_RECONNECT_DELAY_MS = 3000;  // Start with 3 seconds
    private static final long MAX_RECONNECT_DELAY_MS = 60000;

    //heartbeat sender
    private Handler heartbeatHandler = new Handler();
    private Handler findCompatibleDevicesHandler;
    private boolean isScanningForCompatibleDevices = false;
    private boolean isScanning = false;

    private Runnable heartbeatRunnable;

    //white list sender
    private Handler whiteListHandler = new Handler();
    private boolean whiteListedAlready = false;

    //mic enable Handler
    private Handler micEnableHandler = new Handler();
    private boolean micEnabledAlready = false;

    //notification period sender
    private Handler notificationHandler = new Handler();
    private Runnable notificationRunnable;
    private boolean notifysStarted = false;
    private int notificationNum = 10;

    //text wall periodic sender
    private Handler textWallHandler = new Handler();
    private Runnable textWallRunnable;
    private boolean textWallsStarted = false;
    private int textWallNum = 10;

    //pairing logic
    private boolean isLeftPairing = false;
    private boolean isRightPairing = false;
    private boolean isLeftBonded = false;
    private boolean isRightBonded = false;
    private BluetoothDevice leftDevice = null;
    private BluetoothDevice rightDevice = null;
    private String preferredG1Id = null;
    private String pendingSavedG1LeftName = null;
    private String pendingSavedG1RightName = null;
    private String savedG1LeftName = null;
    private String savedG1RightName = null;
    private String preferredG1DeviceId = null;

    //handler to turn off screen
    Handler goHomeHandler;
    Runnable goHomeRunnable;

    //Retry handler
    Handler retryBondHandler;
    private static final long BOND_RETRY_DELAY_MS = 5000; // 5-second backoff


    //remember when we connected
    private long lastConnectionTimestamp = 0;
    private SmartGlassesDevice smartGlassesDevice;

    private static final long CONNECTION_TIMEOUT_MS = 10000; // 10 seconds

    // Handlers for connection timeouts
    private final Handler leftConnectionTimeoutHandler = new Handler(Looper.getMainLooper());
    private final Handler rightConnectionTimeoutHandler = new Handler(Looper.getMainLooper());

    // Runnable tasks for handling timeouts
    private Runnable leftConnectionTimeoutRunnable;
    private Runnable rightConnectionTimeoutRunnable;

    public EvenRealitiesG1SGC(Context context, SmartGlassesDevice smartGlassesDevice) {
        super();
        this.context = context;
        mConnectState = 0;
        loadPairedDeviceNames();
        goHomeHandler = new Handler();
        this.smartGlassesDevice = smartGlassesDevice;
        preferredG1DeviceId = getPreferredG1DeviceId(context);
        this.bluetoothAdapter = BluetoothAdapter.getDefaultAdapter();
    }

    private final BluetoothGattCallback leftGattCallback = createGattCallback("Left");
    private final BluetoothGattCallback rightGattCallback = createGattCallback("Right");

    private BluetoothGattCallback createGattCallback(String side) {
        return new BluetoothGattCallback() {
            @Override
            public void onConnectionStateChange(BluetoothGatt gatt, int status, int newState) {
//                Log.d(TAG, "ConnectionStateChanged");
                // Cancel the connection timeout
                if ("Left".equals(side) && leftConnectionTimeoutRunnable != null) {
                    leftConnectionTimeoutHandler.removeCallbacks(leftConnectionTimeoutRunnable);
                    leftConnectionTimeoutRunnable = null;
                } else if ("Right".equals(side) && rightConnectionTimeoutRunnable != null) {
                    rightConnectionTimeoutHandler.removeCallbacks(rightConnectionTimeoutRunnable);
                    rightConnectionTimeoutRunnable = null;
                }

                if (status == BluetoothGatt.GATT_SUCCESS) {

                    if (newState == BluetoothProfile.STATE_CONNECTED) {
                        Log.d(TAG, side + " glass connected, discovering services...");
                        if ("Left".equals(side)) {
                            isLeftConnected = true;
                            leftReconnectAttempts = 0;
                        } else {
                            isRightConnected = true;
                            rightReconnectAttempts = 0;
                        }
                        Log.d(TAG, "Discover serviecs calling...");
                        gatt.discoverServices();
                    } else if (newState == BluetoothProfile.STATE_DISCONNECTED) {
                        Log.d(TAG, side + " glass disconnected, stopping heartbeats");

                        if ("Left".equals(side)) {
                            isLeftConnected = false;
                            leftReconnectAttempts++;
                            leftGlassGatt = null;
                        } else {
                            isRightConnected = false;
                            rightReconnectAttempts++;
                            rightGlassGatt = null;
                        }

                        stopHeartbeat();
                        sendQueue.clear();
                        updateConnectionState();

                        long delay;
                        if ("Left".equals(side)) {
                            delay = Math.min(BASE_RECONNECT_DELAY_MS * (1L << leftReconnectAttempts), MAX_RECONNECT_DELAY_MS);
                            Log.d(TAG, side + " glass disconnected. Attempting to reconnect " + side + " in " + delay + " ms (Attempt " + leftReconnectAttempts + ")");
                        } else {
                            delay = Math.min(BASE_RECONNECT_DELAY_MS * (1L << rightReconnectAttempts), MAX_RECONNECT_DELAY_MS);
                            Log.d(TAG, side + " glass disconnected. Attempting to reconnect " + side + " in " + delay + " ms (Attempt " + rightReconnectAttempts + ")");
                        }
//                    reconnectHandler.postDelayed(() -> {
//                        if (gatt.getDevice() != null) {
//                            gatt.close();
//                            Log.d(TAG, "Reconnecting to gatt. Are we scanning?: " + isScanning);
//                            reconnectToGatt(gatt.getDevice());
//                        }
//                    }, delay);

                        // Do this ~carefully~ to compensate for old BLE stacks
                        // reconnectHandler.postDelayed(() -> {
                        //Log.d(TAG, "Manually disconnecting gatt. Are we scanning?: " + isScanning);
                        // gatt.disconnect();
                        // }, 0);

                        if (gatt.getDevice() != null) {
                            Log.d(TAG, "Closing gatt. Are we scanning?: " + isScanning);
                            //gatt.disconnect();
                            gatt.close();
                        }

                        reconnectHandler.postDelayed(() -> {
                            if (gatt.getDevice() != null) {
                                Log.d(TAG, "Reconnecting to gatt. Are we scanning?: " + isScanning);
                                reconnectToGatt(gatt.getDevice());
                            }
                        }, delay); // 2 seconds after close

                    }
                } else {
                    stopHeartbeat();
                    sendQueue.clear();

                    Log.e(TAG, side + " glass connection failed with status: " + status);
                    if ("Left".equals(side)) {
                        isLeftConnected = false;
                        leftReconnectAttempts++;
                        leftGlassGatt = null;
                    } else {
                        isRightConnected = false;
                        rightReconnectAttempts++;
                        rightGlassGatt = null;
                    }
                    gatt.disconnect();
                    gatt.close();
                    scheduleReconnect(side, gatt.getDevice());
                }
            }

            @Override
            public void onServicesDiscovered(BluetoothGatt gatt, int status) {
                if (status == BluetoothGatt.GATT_SUCCESS) {

                    gatt.requestMtu(251); // Request a higher MTU size
                    Log.d(TAG, "Requested MTU size: 251");

                    BluetoothGattService uartService = gatt.getService(UART_SERVICE_UUID);

                    if (uartService != null) {
                        BluetoothGattCharacteristic txChar = uartService.getCharacteristic(UART_TX_CHAR_UUID);
                        BluetoothGattCharacteristic rxChar = uartService.getCharacteristic(UART_RX_CHAR_UUID);

                        if (txChar != null) {
                            if ("Left".equals(side)) leftTxChar = txChar;
                            else rightTxChar = txChar;
//                            enableNotification(gatt, txChar, side);
                            txChar.setWriteType(BluetoothGattCharacteristic.WRITE_TYPE_DEFAULT);
                            Log.d(TAG, side + " glass TX characteristic found");
                        }

                        if (rxChar != null) {
                            if ("Left".equals(side)) leftRxChar = rxChar;
                            else rightRxChar = rxChar;
                            enableNotification(gatt, rxChar, side);
                            rxChar.setWriteType(BluetoothGattCharacteristic.WRITE_TYPE_DEFAULT);
                            Log.d(TAG, side + " glass RX characteristic found");
                        }

                        // Request MTU size
                        gatt.requestMtu(251);
//                        Log.d(TAG, "Requested MTU size: 251");

                        if (isLeftConnected && isRightConnected) {
                            //no idea why but it's in the Even app - Cayden
                            Log.d(TAG, "Sending 0xF4 Command");
                            sendDataSequentially(new byte[]{(byte) 0xF4, (byte) 0x01});

                            //below has odd staggered times so they don't happen in sync
                            // Start MIC streaming
                            setMicEnabled(true, 500); // Enable the MIC

                            //enable our AugmentOS notification key
                            sendWhiteListCommand(750);

                            //start heartbeat
                            startHeartbeat(3200);

                            //start sending debug notifications
                            //                        startPeriodicNotifications(302);
                            //start sending debug notifications
                            //                        startPeriodicTextWall(302);
                        }
                    } else {
                        Log.e(TAG, side + " glass UART service not found");
                    }
                }
            }

            @Override
            public void onCharacteristicWrite(BluetoothGatt gatt, BluetoothGattCharacteristic characteristic, int status) {
                if (status == BluetoothGatt.GATT_SUCCESS) {
//                    Log.d(TAG, side + " glass write successful");
                } else {
                    Log.e(TAG, side + " glass write failed with status: " + status);

                    if(status == 133) {
                        Log.d(TAG, "GOT THAT 133 STATUS!");
                   
                    }
                }
            }

            @Override
            public void onCharacteristicChanged(BluetoothGatt gatt, BluetoothGattCharacteristic characteristic) {
                new Handler(Looper.getMainLooper()).post(() -> {
                    if (characteristic.getUuid().equals(UART_RX_CHAR_UUID)) {
                        byte[] data = characteristic.getValue();
                        String deviceName = gatt.getDevice().getName();

                        // Handle MIC audio data
                        if (data.length > 0 && (data[0] & 0xFF) == 0xF1) {
                            int seq = data[1] & 0xFF; // Sequence number
                            // eg. LC3 to PCM
                            byte[] lc3 = Arrays.copyOfRange(data, 2, 202);
                            byte[] pcmData = L3cCpp.decodeLC3(lc3);
                            if (pcmData == null) {
                                throw new IllegalStateException("Failed to decode LC3 data");
                            }

//                            Log.d(TAG, "Audio data received. Seq: " + seq + ", Data: " + Arrays.toString(pcmData) + ", from: " + deviceName);
                            if (deviceName.contains("R_")) {
                                //Log.d(TAG, "Ignoring...");
//                                Log.d(TAG, "Audio data received. Seq: " + seq + ", Data: " + Arrays.toString(pcmData) + ", from: " + deviceName);
//                                Log.d(TAG, "Audio data received. Seq: " + seq + ", from: " + deviceName);
                                EventBus.getDefault().post(new AudioChunkNewEvent(pcmData));
                            } else {
//                                Log.d(TAG, "Lc3 Audio data received. Seq: " + seq + ", Data: " + Arrays.toString(lc3) + ", from: " + deviceName);
//                                Log.d(TAG, "PCM Audio data received. Seq: " + seq + ", Data: " + Arrays.toString(pcmData) + ", from: " + deviceName);
//                                EventBus.getDefault().post(new AudioChunkNewEvent(pcmData));
                            }
//                          Log.d(this.getClass().getSimpleName(), "============Lc3 data = " + Arrays.toString(lc3) + ", Pcm = " + Arrays.toString(pcmData));
                        }
                        //HEAD UP MOVEMENTS
                        else if (data.length > 1 && (data[0] & 0xFF) == 0xF5 && (data[1] & 0xFF) == 0x02) {
                            // Only check head movements from the right sensor
                            if (deviceName.contains("R_")) {
                                // Check for head down movement - initial F5 02 signal
                                Log.d(TAG, "HEAD UP MOVEMENT DETECTED");
                                EventBus.getDefault().post(new GlassesHeadUpEvent());
                                //showDashboard();
                                //                                displayTextWall("AugmentOS\t\tDashboard\nBy the boys:\n- cayden\n- Israelov\n- Nicobro");
                                //                                byte[] bmpData = loadBmpFromAssets();
                                //                                if (bmpData != null) {
                                //                                    displayBitmapImage(bmpData);
                                //                                } else {
                                //                                    Log.e(TAG, "Could not load BMP data");
                                //                                }
                            }
                        }
                        //HEAD DOWN MOVEMENTS
                        else if (data.length > 1 && (data[0] & 0xFF) == 0xF5 && (data[1] & 0xFF) == 0x03) {
                            if (deviceName.contains("R_")) {
                                // Log.d(TAG, "HEAD DOWN MOVEMENT DETECTED");
    //                                clearBmpDisplay();
                                EventBus.getDefault().post(new GlassesHeadDownEvent());

                            }
                        }
                        //BATTERY RESPONSE
                        else if (data.length > 2 && data[0] == 0x2C && data[1] == 0x66) {
                            if (deviceName.contains("L_")) {
//                                Log.d(TAG, "Battery response received");
                                int batteryLevel = data[2];

                                EventBus.getDefault().post(new BatteryLevelEvent(batteryLevel));
                            }
                        }
                        //HEARTBEAT RESPONSE
                        else if (data.length > 0 && data[0] == 0x25) {
//                            Log.d(TAG, "Heartbeat response received");
                        }
                        // Handle other non-audio responses
                        else {
//                            Log.d(TAG, "Received other Even Realities response: " + bytesToHex(data) + ", from: " + deviceName);
                        }
                    }
                });
            }

        };
    }

    private void enableNotification(BluetoothGatt gatt, BluetoothGattCharacteristic characteristic, String side) {
        gatt.setCharacteristicNotification(characteristic, true);
        BluetoothGattDescriptor descriptor = characteristic.getDescriptor(CLIENT_CHARACTERISTIC_CONFIG_UUID);
        if (descriptor != null) {
            descriptor.setValue(BluetoothGattDescriptor.ENABLE_NOTIFICATION_VALUE);
            boolean result = gatt.writeDescriptor(descriptor);
            if (result) {
                Log.d(TAG, side + " SIDE," + "Descriptor write successful for characteristic: " + characteristic.getUuid());
                if ("Left".equals(side)) isLeftConnected = true;
                else isRightConnected = true;
                updateConnectionState();
            } else {
                Log.e(TAG, side + " SIDE," + "Failed to write descriptor for characteristic: " + characteristic.getUuid());
            }
        } else {
            Log.e(TAG, side + " SIDE," + "Descriptor not found for characteristic: " + characteristic.getUuid());
        }
    }

    private void updateConnectionState() {
        if (isLeftConnected && isRightConnected) {
            mConnectState = 2;
            Log.d(TAG, "Both glasses connected");
            lastConnectionTimestamp = System.currentTimeMillis();
            connectionEvent(2);
        } else if (isLeftConnected || isRightConnected) {
            mConnectState = 1;
            Log.d(TAG, "One glass connected");
            connectionEvent(1);
        } else {
            mConnectState = 0;
            Log.d(TAG, "No glasses connected");
            connectionEvent(0);
        }
    }

    private final BroadcastReceiver bondingReceiver = new BroadcastReceiver() {
        @Override
        public void onReceive(Context context, Intent intent) {
            String action = intent.getAction();
            if (BluetoothDevice.ACTION_BOND_STATE_CHANGED.equals(action)) {
                BluetoothDevice device = intent.getParcelableExtra(BluetoothDevice.EXTRA_DEVICE);
                int bondState = intent.getIntExtra(BluetoothDevice.EXTRA_BOND_STATE, -1);

                if (bondState == BluetoothDevice.BOND_BONDED) {
                    Log.d(TAG, "Bonded with device: " + device.getName());
                    if (device.getName().contains("_L_")) {
                        isLeftBonded = true;
                        isLeftPairing = false;
                        pendingSavedG1LeftName = device.getName();
                    } else if (device.getName().contains("_R_")) {
                        isRightBonded = true;
                        isRightPairing = false;
                        pendingSavedG1RightName = device.getName();
                    }

                    // Restart scan for the next device
                    if (!isLeftBonded || !isRightBonded) {
                        // if (!(isLeftBonded && !isRightBonded)){// || !doPendingPairingIdsMatch()) {
                        Log.d(TAG, "Restarting scan to find remaining device...");
                        startScan();
                    } else if (isLeftBonded && isRightBonded && !doPendingPairingIdsMatch()) {
                        // We've connected to two different G1s...
                        // Let's unpair the right, try to pair to a different one
                        isRightBonded = false;
                        isRightConnected = false;
                        isRightPairing = false;
                        pendingSavedG1RightName = null;
                        Log.d(TAG, "Connected to two different G1s - retry right G1 arm");
                    } else {
                        Log.d(TAG, "Both devices bonded. Proceeding with connections...");
                        savedG1LeftName = pendingSavedG1LeftName;
                        savedG1RightName = pendingSavedG1RightName;
                        savePairedDeviceNames();
                        stopScan();

                        connectHandler.postDelayed(() -> {
                            connectToGatt(leftDevice);
                        }, 0);

                        connectHandler.postDelayed(() -> {
                            connectToGatt(rightDevice);
                        }, 2000);
                    }
                } else if (bondState == BluetoothDevice.BOND_NONE) {
                    Log.d(TAG, "Bonding failed for device: " + device.getName());
                    if (device.getName().contains("_L_")) isLeftPairing = false;
                    if (device.getName().contains("_R_")) isRightPairing = false;

                    // Restart scanning to retry bonding
                    if (retryBondHandler == null) {
                        retryBondHandler = new Handler(Looper.getMainLooper());
                    }

                    retryBondHandler.postDelayed(() -> {
                        Log.d(TAG, "Retrying scan after bond failure...");
                        startScan();
                    }, BOND_RETRY_DELAY_MS);
                }
            }
        }
    };

    public boolean doPendingPairingIdsMatch() {
        String leftId = parsePairingIdFromDeviceName(pendingSavedG1LeftName);
        String rightId = parsePairingIdFromDeviceName(pendingSavedG1RightName);
        Log.d(TAG, "LeftID: " + leftId);
        Log.d(TAG, "RightID: " + rightId);
        return leftId != null && leftId.equals(rightId);
    }
    public String parsePairingIdFromDeviceName(String input) {
        if (input == null || input.isEmpty()) return null;
        // Regular expression to match the number after "G1_"
        Pattern pattern = Pattern.compile("G1_(\\d+)_");
        Matcher matcher = pattern.matcher(input);

        if (matcher.find()) {
            return matcher.group(1); // Group 1 contains the number
        }
        return null; // Return null if no match is found
    }

    public static void savePreferredG1DeviceId(Context context, String deviceName){
            context.getSharedPreferences(SHARED_PREFS_NAME, Context.MODE_PRIVATE)
                    .edit()
                    .putString(SAVED_G1_ID_KEY, deviceName)
                    .apply();
    }

    public static String getPreferredG1DeviceId(Context context){
        SharedPreferences prefs = context.getSharedPreferences(SHARED_PREFS_NAME, Context.MODE_PRIVATE);
        return prefs.getString(SAVED_G1_ID_KEY, null);
    }

    private void savePairedDeviceNames() {
        if (savedG1LeftName != null && savedG1RightName != null) {
            context.getSharedPreferences(SHARED_PREFS_NAME, Context.MODE_PRIVATE)
                    .edit()
                    .putString(LEFT_DEVICE_KEY, savedG1LeftName)
                    .putString(RIGHT_DEVICE_KEY, savedG1RightName)
                    .apply();
            Log.d(TAG, "Saved paired device names: Left=" + savedG1LeftName + ", Right=" + savedG1RightName);
        }
    }

    private void loadPairedDeviceNames() {
        SharedPreferences prefs = context.getSharedPreferences(SHARED_PREFS_NAME, Context.MODE_PRIVATE);
        savedG1LeftName = prefs.getString(LEFT_DEVICE_KEY, null);
        savedG1RightName = prefs.getString(RIGHT_DEVICE_KEY, null);
        Log.d(TAG, "Loaded paired device names: Left=" + savedG1LeftName + ", Right=" + savedG1RightName);
    }

    public static void deleteEvenSharedPreferences(Context context) {
        savePreferredG1DeviceId(context, null);
        SharedPreferences prefs = context.getSharedPreferences(SHARED_PREFS_NAME, Context.MODE_PRIVATE);
        prefs.edit().clear().apply();
        Log.d(TAG, "Nuked EvenRealities SharedPreferences");
    }

    private void connectToGatt(BluetoothDevice device) {
        Log.d(TAG, "connectToGatt called");
        if (device.getName().contains("_L_") && leftGlassGatt == null) {
            Log.d(TAG, "Connect GATT to left side");
            leftGlassGatt = device.connectGatt(context, false, leftGattCallback);
            isLeftConnected = false; // Reset connection state
//            startConnectionTimeout("Left", leftGlassGatt);
        } else if (device.getName().contains("_R_") && rightGlassGatt == null) {
            Log.d(TAG, "Connect GATT to right side");
            rightGlassGatt = device.connectGatt(context, false, rightGattCallback);
            isRightConnected = false; // Reset connection state
//            startConnectionTimeout("Right", rightGlassGatt);
        } else {
            Log.d(TAG, "Tried to connect to incorrect or already connected device: " + device.getName());
        }
    }

    private void reconnectToGatt(BluetoothDevice device) {
        connectToGatt(device); // Reuse the connectToGatt method
    }

    private void startConnectionTimeout(String side, BluetoothGatt gatt) {
        Runnable timeoutRunnable = () -> {
            if ("Left".equals(side)) {
                if (!isLeftConnected) {
                    Log.d(TAG, "Left connection timed out. Closing GATT and retrying...");
                    if (leftGlassGatt != null) {
                        leftGlassGatt.disconnect();
                        leftGlassGatt.close();
                        leftGlassGatt = null;
                    }
                    leftReconnectAttempts++;
                    scheduleReconnect("Left", gatt.getDevice());
                }
            } else if ("Right".equals(side)) {
                if (!isRightConnected) {
                    Log.d(TAG, "Right connection timed out. Closing GATT and retrying...");
                    if (rightGlassGatt != null) {
                        rightGlassGatt.disconnect();
                        rightGlassGatt.close();
                        rightGlassGatt = null;
                    }
                    rightReconnectAttempts++;
                    scheduleReconnect("Right", gatt.getDevice());
                }
            }
        };

        if ("Left".equals(side)) {
            leftConnectionTimeoutRunnable = timeoutRunnable;
            leftConnectionTimeoutHandler.postDelayed(leftConnectionTimeoutRunnable, CONNECTION_TIMEOUT_MS);
        } else if ("Right".equals(side)) {
            rightConnectionTimeoutRunnable = timeoutRunnable;
            rightConnectionTimeoutHandler.postDelayed(rightConnectionTimeoutRunnable, CONNECTION_TIMEOUT_MS);
        }
    }

    private void scheduleReconnect(String side, BluetoothDevice device) {
        long delay;
        if ("Left".equals(side)) {
            delay = Math.min(BASE_RECONNECT_DELAY_MS * (1L << leftReconnectAttempts), MAX_RECONNECT_DELAY_MS);
            Log.d(TAG, side + " glass reconnecting in " + delay + " ms (Attempt " + leftReconnectAttempts + ")");
        } else { // "Right"
            delay = Math.min(BASE_RECONNECT_DELAY_MS * (1L << rightReconnectAttempts), MAX_RECONNECT_DELAY_MS);
            Log.d(TAG, side + " glass reconnecting in " + delay + " ms (Attempt " + rightReconnectAttempts + ")");
        }

        reconnectHandler.postDelayed(() -> reconnectToGatt(device), delay);
    }


    private final ScanCallback modernScanCallback = new ScanCallback() {
        @Override
        public void onScanResult(int callbackType, ScanResult result) {
            BluetoothDevice device = result.getDevice();
            String name = device.getName();

            // Now you can reference the bluetoothAdapter field if needed:
            if (!bluetoothAdapter.isEnabled()) {
                Log.e(TAG, "Bluetooth is disabled");
                return;
            }

            // Check if G1 arm
            if (name == null || !name.contains("Even G1_")) {
                return;
            }

//            Log.d(TAG, "PREFERRED ID: " + preferredG1DeviceId);
            if (preferredG1DeviceId == null || !name.contains(preferredG1DeviceId + "_")) {
//                Log.d(TAG, "NOT PAIRED GLASSES");
                return;
            }

//            Log.d(TAG, "FOUND OUR PREFERRED ID: " + preferredG1DeviceId);

            boolean isLeft = name.contains("_L_");

            // If we already have saved device names for left/right...
            if (savedG1LeftName != null && savedG1RightName != null) {
                if (!(name.contains(savedG1LeftName) || name.contains(savedG1RightName))) {
                    return; // Not a matching device
                }
            }

            // Identify which side (left/right)
            if (isLeft) {
                leftDevice = device;
            } else {
                rightDevice = device;
            }

            int bondState = device.getBondState();
            if (bondState != BluetoothDevice.BOND_BONDED) {
                // Stop scan before initiating bond
                stopScan();

                if (isLeft && !isLeftPairing && !isLeftBonded) {
//                    Log.d(TAG, "Bonding with Left Glass...");
                    isLeftPairing = true;
                    bondDevice(device);
                } else if (!isLeft && !isRightPairing && !isRightBonded) {
//                    Log.d(TAG, "Bonding with Right Glass...");
                    isRightPairing = true;
                    bondDevice(device);
                } else {
                    Log.d(TAG, "Not running a53dd");
                }
            } else {
                // Already bonded
                if (isLeft) isLeftBonded = true; else isRightBonded = true;

                // Both are bonded => connect to GATT
                if (leftDevice != null && rightDevice != null && isLeftBonded && isRightBonded) {
                    Log.d(TAG, "Both sides bonded. Ready to connect to GATT.");
                    stopScan();

                    connectHandler.postDelayed(() -> {
                        attemptGattConnection(leftDevice);
                        },0);

                    connectHandler.postDelayed(() -> {
                        attemptGattConnection(rightDevice);
                        },2000);
                } else {
                    Log.d(TAG, "Not running a63dd");
                }
            }
        }

        @Override
        public void onScanFailed(int errorCode) {
            Log.e(TAG, "Scan failed with error: " + errorCode);
        }
    };

    @Override
    public void connectToSmartGlasses() {
        // Register bonding receiver
        IntentFilter filter = new IntentFilter(BluetoothDevice.ACTION_BOND_STATE_CHANGED);
        context.registerReceiver(bondingReceiver, filter);

        if(!bluetoothAdapter.isEnabled()) {
            
            return;
        }

        // Start scanning for devices
        startScan();
    }

    private void startScan() {
        BluetoothLeScanner scanner = bluetoothAdapter.getBluetoothLeScanner();
        if (scanner == null) {
            Log.e(TAG, "BluetoothLeScanner not available.");
            return;
        }

        // Optionally, define filters if needed
        List<ScanFilter> filters = new ArrayList<>();
        // For example, to filter by device name:
        // filters.add(new ScanFilter.Builder().setDeviceName("Even G1_").build());

        // Set desired scan settings
        ScanSettings settings = new ScanSettings.Builder()
                .setScanMode(ScanSettings.SCAN_MODE_LOW_LATENCY)
                .build();

        // Start scanning
        isScanning = true;
        scanner.startScan(filters, settings, modernScanCallback);
        Log.d(TAG, "CALL START SCAN - Started scanning for devices...");

        // Stop the scan after some time (e.g., 10-15s instead of 60 to avoid throttling)
        //handler.postDelayed(() -> stopScan(), 10000);
    }

    private void stopScan() {
        BluetoothLeScanner scanner = bluetoothAdapter.getBluetoothLeScanner();
        if (scanner != null) {
            scanner.stopScan(modernScanCallback);
        }
        isScanning = false;
        Log.d(TAG, "Stopped scanning for devices");
    }

    private void bondDevice(BluetoothDevice device) {
        try {
            Log.d(TAG, "Attempting to bond with device: " + device.getName());
            Method method = device.getClass().getMethod("createBond");
            method.invoke(device);
        } catch (Exception e) {
            Log.e(TAG, "Bonding failed: " + e.getMessage());
        }
    }

    private void attemptGattConnection(BluetoothDevice device) {
        Log.d(TAG, "attemptGattConnection called");
        if (!isLeftBonded || !isRightBonded) {
            Log.d(TAG, "Cannot connect to GATT: Both devices are not bonded yet");
            return;
        }

        if (device.getName().contains("_L_") && leftGlassGatt == null) {
            Log.d(TAG, "Connecting to GATT for Left Glass...");
            leftGlassGatt = device.connectGatt(context, false, leftGattCallback);
            isLeftConnected = true;
        } else if (device.getName().contains("_R_") && rightGlassGatt == null) {
            Log.d(TAG, "Connecting to GATT for Right Glass...");
            rightGlassGatt = device.connectGatt(context, false, rightGattCallback);
            isRightConnected = true;
        }
    }

    private byte[] createTextPackage(String text, int currentPage, int totalPages, int screenStatus) {
        byte[] textBytes = text.getBytes();
        ByteBuffer buffer = ByteBuffer.allocate(9 + textBytes.length);
        buffer.put((byte) 0x4E);
        buffer.put((byte) (currentSeq++ & 0xFF));
        buffer.put((byte) 1);
        buffer.put((byte) 0);
        buffer.put((byte) screenStatus);
        buffer.put((byte) 0);
        buffer.put((byte) 0);
        buffer.put((byte) currentPage);
        buffer.put((byte) totalPages);
        buffer.put(textBytes);

        return buffer.array();
    }

    private void sendDataSequentially(byte[] data) {
        sendDataSequentially(data, false);
    }

    private void sendDataSequentially(List<byte[]> data) {
        sendDataSequentially(data, false);
    }

//    private void sendDataSequentially(byte[] data, boolean onlyLeft) {
//        if (stopper) return;
//        stopper = true;
//
//        new Thread(() -> {
//            try {
//                if (leftGlassGatt != null && leftTxChar != null) {
//                    leftTxChar.setValue(data);
//                    leftGlassGatt.writeCharacteristic(leftTxChar);
//                    Thread.sleep(DELAY_BETWEEN_SENDS_MS);
//                }
//
//                if (!onlyLeft && rightGlassGatt != null && rightTxChar != null) {
//                    rightTxChar.setValue(data);
//                    rightGlassGatt.writeCharacteristic(rightTxChar);
//                    Thread.sleep(DELAY_BETWEEN_SENDS_MS);
//                }
//                stopper = false;
//            } catch (InterruptedException e) {
//                Log.e(TAG, "Error sending data: " + e.getMessage());
//            }
//        }).start();
//    }

    // Data class to represent a send request
    private static class SendRequest {
        final byte[] data;
        final boolean onlyLeft;
        final boolean onlyRight;

        SendRequest(byte[] data, boolean onlyLeft, boolean onlyRight) {
            this.data = data;
            this.onlyLeft = onlyLeft;
            this.onlyRight = onlyRight;
        }
    }

    // Queue to hold pending requests
    private final ConcurrentLinkedQueue<SendRequest []> sendQueue = new ConcurrentLinkedQueue<>();
    private volatile boolean isWorkerRunning = false;

    // Non-blocking function to add new send request
    private void sendDataSequentially(byte[] data, boolean onlyLeft) {
        SendRequest [] chunks = {new SendRequest(data, onlyLeft, false)};
        sendQueue.offer(chunks);
        startWorkerIfNeeded();
    }

    // Overloaded function to handle multiple chunks (List<byte[]>)
    private void sendDataSequentially(List<byte[]> data, boolean onlyLeft) {
        sendDataSequentially(data, onlyLeft, false);
    }

    private void sendDataSequentially(byte[] data, boolean onlyLeft, boolean onlyRight) {
        SendRequest [] chunks = {new SendRequest(data, onlyLeft, onlyRight)};
        sendQueue.offer(chunks);
        startWorkerIfNeeded();
    }

    private void sendDataSequentially(List<byte[]> data, boolean onlyLeft, boolean onlyRight) {
        SendRequest[] chunks = new SendRequest[data.size()];
        for (int i = 0; i < data.size(); i++) {
            chunks[i] = new SendRequest(data.get(i), onlyLeft, onlyRight);
        }
        sendQueue.offer(chunks);
        startWorkerIfNeeded();
    }

    // Start the worker thread if it's not already running
    private synchronized void startWorkerIfNeeded() {
        if (!isWorkerRunning) {
            isWorkerRunning = true;
            new Thread(this::processQueue).start();
        }
    }

    private static final long INITIAL_CONNECTION_DELAY_MS = 300; // Adjust this value as needed

    private void processQueue() {
        while (true) {
            SendRequest[] requests = sendQueue.poll();
            if (requests == null){
                continue;
            }

            for (SendRequest request : requests) {
                if (request == null) {
                    isWorkerRunning = false;
                    break;
                }

                try {
                    // Check if we need to wait after initial connection
                    long timeSinceConnection = System.currentTimeMillis() - lastConnectionTimestamp;
                    if (timeSinceConnection < INITIAL_CONNECTION_DELAY_MS) {
                        Thread.sleep(INITIAL_CONNECTION_DELAY_MS - timeSinceConnection);
                    }

                    // Send to left glass if available
                    if (!request.onlyRight && leftGlassGatt != null && leftTxChar != null && isLeftConnected) {
                        leftTxChar.setValue(request.data);
                        boolean leftSuccess = leftGlassGatt.writeCharacteristic(leftTxChar);
                        if (!leftSuccess) {
                            Log.d(TAG, "Left write error :(");
                            //                        leftSuccess = leftGlassGatt.writeCharacteristic(leftTxChar);
                            //                        if (!leftSuccess){
                            //                            Log.d(TAG, " LEFT BIGGER ERROR!!! DESTROY!!!");
                            //                        }
                            // sendQueue.clear();
                            //destroy();
                            //leftGlassGatt.disconnect();
                            // return;
                        } else {
<<<<<<< HEAD
                            //Log.d(TAG, " SUCCESS ON LEFT");
=======
//                            Log.d(TAG, " SUCCESS ON LEFT");
>>>>>>> 1ea445db
                        }

                        Thread.sleep(DELAY_BETWEEN_SENDS_MS);
                    }

                    // Send to right glass if needed and available
                    if (!request.onlyLeft && rightGlassGatt != null && rightTxChar != null && isRightConnected) {
                        rightTxChar.setValue(request.data);
                        boolean rightSuccess = rightGlassGatt.writeCharacteristic(rightTxChar);
                        if (!rightSuccess) {
                            Log.d(TAG, "Right write error :(");
                            //                        rightSuccess = rightGlassGatt.writeCharacteristic(rightTxChar);
                            //                        if (!rightSuccess){
                            //                            Log.d(TAG, " RIGHT BIGGER ERROR!!! DESTROY!!!");
                            //                        }
                            //                        sendQueue.clear();

                            //rightGlassGatt.disconnect();
                            //destroy();
                            //                      return;
                        } else {
<<<<<<< HEAD
                            //Log.d(TAG, " SUCCESS ON RIGHT");
=======
//                            Log.d(TAG, " SUCCESS ON RIGHT");
>>>>>>> 1ea445db
                        }
                        Thread.sleep(DELAY_BETWEEN_SENDS_MS);
                    }

                    Thread.sleep(DELAY_BETWEEN_CHUNKS_SEND);
                } catch (InterruptedException e) {
                    Log.e(TAG, "Error sending data: " + e.getMessage());
                    // Optionally re-add the failed request to the queue
                    // sendQueue.offer(request);
                }
            }
            try {
                Thread.sleep(DELAY_BETWEEN_ACTIONS_SEND);
            } catch (InterruptedException e) {
                e.printStackTrace();
            }
        }
    }

//    @Override
//    public void displayReferenceCardSimple(String title, String body, int lingerTimeMs) {
//        displayReferenceCardSimple(title, body, lingerTimeMs);
//    }

    private static final int NOTIFICATION = 0x4B; // Notification command
    private String createNotificationJson(String appIdentifier, String title, String subtitle, String message) {
        long currentTime = System.currentTimeMillis() / 1000L; // Unix timestamp in seconds
        String currentDate = new java.text.SimpleDateFormat("yyyy-MM-dd HH:mm:ss").format(new java.util.Date()); // Date format for 'date' field

        NCSNotification ncsNotification = new NCSNotification(
                notificationNum++,  // Increment sequence ID for uniqueness
                1,             // type (e.g., 1 = notification type)
                appIdentifier,
                title,
                subtitle,
                message,
                (int) currentTime,  // Cast long to int to match Python
                currentDate,        // Add the current date to the notification
                "AugmentOS" // display_name
        );

        Notification notification = new Notification(ncsNotification, "Add");

        Gson gson = new Gson();
        return gson.toJson(notification);
    }


    class Notification {
        NCSNotification ncs_notification;
        String type;

        public Notification() {
            // Default constructor
        }

        public Notification(NCSNotification ncs_notification, String type) {
            this.ncs_notification = ncs_notification;
            this.type = type;
        }
    }

    class NCSNotification {
        int msg_id;
        int type;
        String app_identifier;
        String title;
        String subtitle;
        String message;
        int time_s;  // Changed from long to int for consistency
        String date; // Added to match Python's date field
        String display_name;

        public NCSNotification(int msg_id, int type, String app_identifier, String title, String subtitle, String message, int time_s, String date, String display_name) {
            this.msg_id = msg_id;
            this.type = type;
            this.app_identifier = app_identifier;
            this.title = title;
            this.subtitle = subtitle;
            this.message = message;
            this.time_s = time_s;
            this.date = date; // Initialize the date field
            this.display_name = display_name;
        }
    }




    private List<byte[]> createNotificationChunks(String json) {
        final int MAX_CHUNK_SIZE = 176; // 180 - 4 header bytes
        byte[] jsonBytes = json.getBytes(StandardCharsets.UTF_8);
        int totalChunks = (int) Math.ceil((double) jsonBytes.length / MAX_CHUNK_SIZE);

        List<byte[]> chunks = new ArrayList<>();
        for (int i = 0; i < totalChunks; i++) {
            int start = i * MAX_CHUNK_SIZE;
            int end = Math.min(start + MAX_CHUNK_SIZE, jsonBytes.length);
            byte[] payloadChunk = Arrays.copyOfRange(jsonBytes, start, end);

            // Create the header
            byte[] header = new byte[] {
                    (byte) NOTIFICATION,
                    0x00, // notify_id (can be updated as needed)
                    (byte) totalChunks,
                    (byte) i
            };

            // Combine header and payload
            ByteBuffer chunk = ByteBuffer.allocate(header.length + payloadChunk.length);
            chunk.put(header);
            chunk.put(payloadChunk);

            chunks.add(chunk.array());
        }

        return chunks;
    }

    @Override
    public void displayReferenceCardSimple(String title, String body) {
        if (!isConnected()) {
            Log.d(TAG, "Not connected to glasses");
            return;
        }

        List<byte[]> chunks = createTextWallChunks(title + "\n\n" + body);
        sendChunks(chunks);
        Log.d(TAG, "Send simple reference card");
    }

    @Override
    public void destroy() {
        Log.d(TAG, "EvenRealitiesG1SGC ONDESTROY");

        //stop BLE scanning
        stopScan();

        //disable the microphone
        setMicEnabled(false, 0);

        //stop sending heartbeat
        stopHeartbeat();

        // Stop periodic notifications
        stopPeriodicNotifications();

        // Stop periodic text wall
//        stopPeriodicNotifications();

        if (leftGlassGatt != null) {
            leftGlassGatt.disconnect();
            leftGlassGatt.close();
            leftGlassGatt = null;
        }
        if (rightGlassGatt != null) {
            rightGlassGatt.disconnect();
            rightGlassGatt.close();
            rightGlassGatt = null;
        }

        if (bondingReceiver != null) {
            context.unregisterReceiver(bondingReceiver);
        }

        if (handler != null)
            handler.removeCallbacksAndMessages(null);
        if (heartbeatHandler != null)
            heartbeatHandler.removeCallbacks(heartbeatRunnable);
        if (whiteListHandler != null)
            whiteListHandler.removeCallbacksAndMessages(null);
        if (micEnableHandler != null)
            micEnableHandler.removeCallbacksAndMessages(null);
        if (notificationHandler != null)
            notificationHandler.removeCallbacks(notificationRunnable);
        if (textWallHandler != null)
            textWallHandler.removeCallbacks(textWallRunnable);
        if (goHomeHandler != null)
            goHomeHandler.removeCallbacks(goHomeRunnable);
        if (findCompatibleDevicesHandler != null)
            findCompatibleDevicesHandler.removeCallbacksAndMessages(null);
        if (connectHandler != null)
            connectHandler.removeCallbacksAndMessages(null);
        if (retryBondHandler != null)
            retryBondHandler.removeCallbacksAndMessages(null);
        if (leftConnectionTimeoutHandler != null && leftConnectionTimeoutRunnable != null) {
            leftConnectionTimeoutHandler.removeCallbacks(leftConnectionTimeoutRunnable);
        }
        if (rightConnectionTimeoutHandler != null && rightConnectionTimeoutRunnable != null) {
            rightConnectionTimeoutHandler.removeCallbacks(rightConnectionTimeoutRunnable);
        }
        if (reconnectHandler != null && reconnectHandler != null) {
            reconnectHandler.removeCallbacksAndMessages(null);
        }
        if (queryBatterStatusHandler != null && queryBatterStatusHandler!= null) {
            reconnectHandler.removeCallbacksAndMessages(null);
        }

        sendQueue.clear();
        isWorkerRunning = false;

        isLeftConnected = false;
        isRightConnected = false;

        Log.d(TAG, "EvenRealitiesG1SGC cleanup complete");
    }


    @Override
    public boolean isConnected() {
        return mConnectState == 2;
    }

    // Remaining methods
    @Override
    public void displayCenteredText(String text) {}

    @Override
    public void showNaturalLanguageCommandScreen(String prompt, String naturalLanguageInput) {}

    @Override
    public void updateNaturalLanguageCommandScreen(String naturalLanguageArgs) {}

    @Override
    public void scrollingTextViewIntermediateText(String text) {}

    @Override
    public void scrollingTextViewFinalText(String text) {}

    @Override
    public void stopScrollingTextViewMode() {}

    @Override
    public void displayPromptView(String title, String[] options) {}

    @Override
    public void displayTextLine(String text) {}

    @Override
    public void displayBitmap(Bitmap bmp) {}

    public void blankScreen() {}

    public void displayDoubleTextWall(String textTop, String textBottom) {
        List<byte[]> chunks = createTextWallChunks(textTop + "\n\n" + textBottom);
        sendChunks(chunks);
//        Log.d(TAG, "Send double text wall");
    }

    public void showHomeScreen() {
//        Log.d(TAG, "EVEN SHOWING HOME SCREEN");
        displayTextWall(" ");
    }

    @Override
    public void setFontSize(SmartGlassesFontSize fontSize) {}

    public void displayRowsCard(String[] rowStrings) {}

    public void displayBulletList(String title, String[] bullets) {}

    public void displayReferenceCardImage(String title, String body, String imgUrl) {}

    public void displayTextWall(String a) {
        goHomeHandler.removeCallbacksAndMessages(goHomeRunnable);
        goHomeHandler.removeCallbacksAndMessages(null);
        List<byte[]> chunks = createTextWallChunks(a);
        sendChunks(chunks);
//        Log.d(TAG, "Sent text wall");
    }

    public void setFontSizes() {}

    // Heartbeat methods
    private byte[] constructHeartbeat() {
        ByteBuffer buffer = ByteBuffer.allocate(6);
        buffer.put((byte) 0x25);
        buffer.put((byte) 6);
        buffer.put((byte) (currentSeq & 0xFF));
        buffer.put((byte) 0x00);
        buffer.put((byte) 0x04);
        buffer.put((byte) (currentSeq++ & 0xFF));
        return buffer.array();
    }

    private byte[] constructBatteryLevelQuery() {
        ByteBuffer buffer = ByteBuffer.allocate(2);
        buffer.put((byte) 0x2C);  // Command
        buffer.put((byte) 0x01); // use 0x02 for iOS
        return buffer.array();
    }

    private void startHeartbeat(int delay) {
        heartbeatCount = 0;

        heartbeatRunnable = new Runnable() {
            @Override
            public void run() {
                sendHeartbeat();
//                sendLoremIpsum();
                heartbeatHandler.postDelayed(this, HEARTBEAT_INTERVAL_MS);
            }
        };

        sendBrightnessCommandHandler.postDelayed(() -> sendBrightnessCommand(brightnessValue, shouldUseAutoBrightness), delay);
        heartbeatHandler.postDelayed(heartbeatRunnable, delay);
    }

    @Override
    public void findCompatibleDeviceNames() {
        if (isScanningForCompatibleDevices) {
            Log.d(TAG, "Scan already in progress, skipping...");
            return;
        }
        isScanningForCompatibleDevices = true;

        BluetoothLeScanner scanner = bluetoothAdapter.getBluetoothLeScanner();
        if (scanner == null) {
            Log.e(TAG, "BluetoothLeScanner not available");
            isScanningForCompatibleDevices = false;
            return;
        }

        List<String> foundDeviceNames = new ArrayList<>();
        if (findCompatibleDevicesHandler == null) {
            findCompatibleDevicesHandler = new Handler(Looper.getMainLooper());
        }

        // Optional: add filters if you want to narrow the scan
        List<ScanFilter> filters = new ArrayList<>();
        ScanSettings settings = new ScanSettings.Builder()
                .setScanMode(ScanSettings.SCAN_MODE_BALANCED)
                .build();

        // Create a modern ScanCallback instead of the deprecated LeScanCallback
        final ScanCallback bleScanCallback = new ScanCallback() {
            @Override
            public void onScanResult(int callbackType, ScanResult result) {
                BluetoothDevice device = result.getDevice();
                String name = device.getName();
                if (name != null && name.contains("Even G1_") && name.contains("_L_")) {
                    synchronized (foundDeviceNames) {
                        if (!foundDeviceNames.contains(name)) {
                            foundDeviceNames.add(name);
                            Log.d(TAG, "Found smart glasses: " + name);
                            String adjustedName = parsePairingIdFromDeviceName(name);
                            EventBus.getDefault().post(
                                    new GlassesBluetoothSearchDiscoverEvent(
                                            smartGlassesDevice.deviceModelName,
                                            adjustedName
                                    )
                            );
                        }
                    }
                }
            }

            @Override
            public void onBatchScanResults(List<ScanResult> results) {
                // If needed, handle batch results here
            }

            @Override
            public void onScanFailed(int errorCode) {
                Log.e(TAG, "BLE scan failed with code: " + errorCode);
            }
        };

        // Start scanning
        scanner.startScan(filters, settings, bleScanCallback);
        Log.d(TAG, "Started scanning for smart glasses with BluetoothLeScanner...");

        // Stop scanning after 10 seconds (adjust as needed)
        findCompatibleDevicesHandler.postDelayed(() -> {
            scanner.stopScan(bleScanCallback);
            isScanningForCompatibleDevices = false;
            Log.d(TAG, "Stopped scanning for smart glasses.");
            EventBus.getDefault().post(
                    new GlassesBluetoothSearchStopEvent(
                            smartGlassesDevice.deviceModelName
                    )
            );
        }, 10000);
    }




    private void sendWhiteListCommand(int delay) {
        if (whiteListedAlready){
            return;
        }
        whiteListedAlready = true;

        Log.d(TAG, "Sending whitelist command");
        whiteListHandler.postDelayed(new Runnable() {
            @Override
            public void run() {
                List<byte[]> chunks = getWhitelistChunks();
                sendDataSequentially(chunks, false);
//                for (byte[] chunk : chunks) {
//                    Log.d(TAG, "Sending this chunk for white list:" + bytesToUtf8(chunk));
//                    sendDataSequentially(chunk, false);
//
////                    // Sleep for 100 milliseconds between sending each chunk
////                    try {
////                        Thread.sleep(150);
////                    } catch (InterruptedException e) {
////                        e.printStackTrace();
////                    }
//                }
            }
        }, delay);
    }

    private void stopHeartbeat() {
        if (heartbeatHandler != null) {
            heartbeatHandler.removeCallbacksAndMessages(null);
            heartbeatHandler.removeCallbacksAndMessages(heartbeatRunnable);

            // TODO: Evaluate this but pretty sure we should not set this to null here, only ondestroy
            //heartbeatHandler = null;
        }
    }

    private void sendHeartbeat() {
        byte[] heartbeatPacket = constructHeartbeat();
//        Log.d(TAG, "Sending heartbeat: " + bytesToHex(heartbeatPacket));

        sendDataSequentially(heartbeatPacket, false);

//        if (heartbeatCount < 3 || heartbeatCount % 10 == 0) {
//            queryBatterStatusHandler.post(this::queryBatteryStatus);
//        }
        queryBatterStatusHandler.postDelayed(this::queryBatteryStatus, 500);

        heartbeatCount++;
    }

    private void queryBatteryStatus() {
        byte[] batteryQueryPacket = constructBatteryLevelQuery();
//        Log.d(TAG, "Sending battery status query: " + bytesToHex(batteryQueryPacket));

        sendDataSequentially(batteryQueryPacket, false);
    }

    public void sendBrightnessCommand(int brightness, boolean autoLight) {
        // Validate brightness range
        if (brightness < 0 || brightness > 63) {
            Log.e(TAG, "Brightness value must be between 0 and 63");
            return;
        }

        // Construct the command
        ByteBuffer buffer = ByteBuffer.allocate(3);
        buffer.put((byte) 0x01);              // Command
        buffer.put((byte) brightness);       // Brightness level (0~63)
        buffer.put((byte) (autoLight ? 1 : 0)); // Auto light (0 = close, 1 = open)

        sendDataSequentially(buffer.array(), false);

        Log.d(TAG, "Sent auto light brightness command => Brightness: " + brightness + ", Auto Light: " + (autoLight ? "Open" : "Close"));

        //send to AugmentOS core
        EventBus.getDefault().post(new BrightnessLevelEvent(autoLight ? -1 : ((brightness * 100) / 63)));
    }

    private static String bytesToHex(byte[] bytes) {
        StringBuilder sb = new StringBuilder();
        for (byte b : bytes) {
            sb.append(String.format("%02X ", b));
        }
        return sb.toString().trim();
    }

    //microphone stuff
    public void setMicEnabled(boolean enable, int delay) {
        Log.d(TAG, "Running set mic enabled: " + enable);
        micEnableHandler.postDelayed(new Runnable() {
            @Override
            public void run() {
                if (!isConnected()) {
                    Log.d(TAG, "Tryna start mic: Not connected to glasses");
                    return;
                }

                byte command = 0x0E; // Command for MIC control
                byte enableByte = (byte) (enable ? 1 : 0); // 1 to enable, 0 to disable

                ByteBuffer buffer = ByteBuffer.allocate(2);
                buffer.put(command);
                buffer.put(enableByte);

                sendDataSequentially(buffer.array(), false, true);
                Log.d(TAG, "Sent MIC command: " + bytesToHex(buffer.array()));
            }
        }, delay);
    }

    //notifications
    private void startPeriodicNotifications(int delay) {
        if (notifysStarted){
            return;
        }
        notifysStarted = true;

        notificationRunnable = new Runnable() {
            @Override
            public void run() {
                // Send notification
                sendPeriodicNotification();

                // Schedule the next notification
                notificationHandler.postDelayed(this, 12000);
            }
        };

        // Start the first notification after 5 seconds
        notificationHandler.postDelayed(notificationRunnable, delay);
    }

    private void sendPeriodicNotification() {
        if (!isConnected()) {
            Log.d(TAG, "Cannot send notification: Not connected to glasses");
            return;
        }

        // Example notification data (replace with your actual data)
//        String json = createNotificationJson("com.augment.os", "QuestionAnswerer", "How much caffeine in dark chocolate?", "25 to 50 grams per piece");
        String json = createNotificationJson("com.augment.os", "QuestionAnswerer", "How much caffeine in dark chocolate?", "25 to 50 grams per piece");
        Log.d(TAG, "the JSON to send: " + json);
        List<byte[]> chunks = createNotificationChunks(json);
//        Log.d(TAG, "THE CHUNKS:");
//        Log.d(TAG, chunks.get(0).toString());
//        Log.d(TAG, chunks.get(1).toString());
        for (byte[] chunk : chunks) {
            Log.d(TAG, "Sent chunk to glasses: " + bytesToUtf8(chunk));
        }

        // Send each chunk with a short sleep between each send
        sendDataSequentially(chunks, false);
//        for (byte[] chunk : chunks) {
//            sendDataSequentially(chunk);
//
////            // Sleep for 100 milliseconds between sending each chunk
////            try {
////                Thread.sleep(150);
////            } catch (InterruptedException e) {
////                e.printStackTrace();
////            }
//        }

        Log.d(TAG, "Sent periodic notification");
    }

    //text wall debug
    private void startPeriodicTextWall(int delay) {
        if (textWallsStarted){
            return;
        }
        textWallsStarted = true;

        textWallRunnable = new Runnable() {
            @Override
            public void run() {
                // Send notification
                sendPeriodicTextWall();

                // Schedule the next notification
                textWallHandler.postDelayed(this, 12000);
            }
        };

        // Start the first text wall send after 5 seconds
        textWallHandler.postDelayed(textWallRunnable, delay);
    }

    // Constants for text wall display
    private static final int TEXT_COMMAND = 0x4E;  // Text command
    private static final int DISPLAY_WIDTH = 640;  // Display width in pixels
    private static final int DISPLAY_USE_WIDTH = 340;  // How much of the display to use
    private static final int FONT_SIZE = 21;      // Font size
    private static final float FONT_DIVIDER = 2.0f;
    private static final int LINES_PER_SCREEN = 7; // Lines per screen
    private static final int MAX_CHUNK_SIZE = 176; // Maximum chunk size for BLE packets
//    private static final int INDENT_SPACES = 32;    // Number of spaces to indent text

    private int textSeqNum = 0; // Sequence number for text packets

    private List<byte[]> createTextWallChunks(String text) {
        // Split text into lines based on display width and font size
        List<String> lines = splitIntoLines(text);

        // Add indentation to each line
        float fontDivider = 2.0f;  // Same as in splitIntoLines
        int unusedWidth = DISPLAY_WIDTH - DISPLAY_USE_WIDTH;
        int indentChars = Math.round(unusedWidth / (FONT_SIZE / FONT_DIVIDER) / 2);
        lines = lines.stream()
                .map(line -> " ".repeat(indentChars) + line)
                .collect(Collectors.toList());

        // Calculate total pages
        int totalPages = (int) Math.ceil((double) lines.size() / LINES_PER_SCREEN);
        List<byte[]> allChunks = new ArrayList<>();

        // Process each page
        for (int page = 0; page < totalPages; page++) {
            // Get lines for current page
            int startLine = page * LINES_PER_SCREEN;
            int endLine = Math.min(startLine + LINES_PER_SCREEN, lines.size());
            List<String> pageLines = lines.subList(startLine, endLine);

            // Combine lines for this page
            StringBuilder pageText = new StringBuilder();
            for (String line : pageLines) {
                //Log.d(TAG, "LINE: " + line);
                pageText.append(line).append("\n");
            }
            //Log.d(TAG, "PAGE TEXT: " + pageText);

            byte[] textBytes = pageText.toString().getBytes(StandardCharsets.UTF_8);
            int totalChunks = (int) Math.ceil((double) textBytes.length / MAX_CHUNK_SIZE);

            // Create chunks for this page
            for (int i = 0; i < totalChunks; i++) {
                int start = i * MAX_CHUNK_SIZE;
                int end = Math.min(start + MAX_CHUNK_SIZE, textBytes.length);
                byte[] payloadChunk = Arrays.copyOfRange(textBytes, start, end);

                // Create header with protocol specifications
                byte screenStatus = 0x71; // New content (0x01) + Text Show (0x70)
                byte[] header = new byte[] {
                        (byte) TEXT_COMMAND,    // Command type
                        (byte) textSeqNum,      // Sequence number
                        (byte) totalChunks,     // Total packages
                        (byte) i,               // Current package number
                        screenStatus,           // Screen status
                        (byte) 0x00,                   // new_char_pos0 (high)
                        (byte) 0x00,                   // new_char_pos1 (low)
                        (byte) page,            // Current page number
                        (byte) totalPages       // Max page number
                };

                // Combine header and payload
                ByteBuffer chunk = ByteBuffer.allocate(header.length + payloadChunk.length);
                chunk.put(header);
                chunk.put(payloadChunk);

                allChunks.add(chunk.array());
            }

            // Increment sequence number for next page
            textSeqNum = (textSeqNum + 1) % 256;
            break;
        }

//        Log.d(TAG, "TOTAL PAGES: " + totalPages);

        return allChunks;
    }

    private List<String> splitIntoLines(String text) {
        // Replace specific symbols
        text = text.replace("⬆", "^").replace("⟶", "-");

        // Handle the specific case of " " (single space)
        if (" ".equals(text)) {
            List<String> lines = new ArrayList<>();
            lines.add(" "); // Add a single space as a line
            return lines;
        }

        List<String> lines = new ArrayList<>();
        String[] rawLines = text.split("\n"); // Split by newlines first
        int charsPerLine = (int) Math.round((DISPLAY_USE_WIDTH / (FONT_SIZE / FONT_DIVIDER) * 1.45)); // Rough estimate

        for (String rawLine : rawLines) {
            if (rawLine.isEmpty()) {
                // Add an empty line for \n
                lines.add("");
                continue;
            }

            // Wrap text (similar to wrapText) using our rough charsPerLine
            String current = rawLine.trim();
            while (!current.isEmpty()) {
                // If shorter than max length, just add
                if (current.length() <= charsPerLine) {
                    lines.add(current);
                    break;
                }

                // Otherwise, find the best split position
                int splitIndex = charsPerLine;

                // Move splitIndex left until we find a space
                while (splitIndex > 0 && current.charAt(splitIndex) != ' ') {
                    splitIndex--;
                }

                // If no space was found, force the split at charsPerLine
                if (splitIndex == 0) {
                    splitIndex = charsPerLine;
                }

                // Extract the chunk, trim it, and add to result lines
                String chunk = current.substring(0, splitIndex).trim();
                lines.add(chunk);

                // Remove that chunk (plus leading/trailing spaces) from current
                current = current.substring(splitIndex).trim();
            }
        }

        return lines;
    }

    private void sendPeriodicTextWall() {
        if (!isConnected()) {
            Log.d(TAG, "Cannot send text wall: Not connected to glasses");
            return;
        }

        Log.d(TAG, "^^^^^^^^^^^^^ SENDING DEBUG TEXT WALL");

        // Example text wall content - replace with your actual text content
        String sampleText = "This is an example of a text wall that will be displayed on the glasses. " +
                "It demonstrates how text can be split into multiple pages and displayed sequentially. " +
                "Each page contains multiple lines, and each line is carefully formatted to fit the display width. " +
                "The text continues across multiple pages, showing how longer content can be handled effectively.";

        List<byte[]> chunks = createTextWallChunks(sampleText);

        // Send each chunk with a delay between sends
        for (byte[] chunk : chunks) {
            sendDataSequentially(chunk);

//            try {
//                Thread.sleep(150); // 150ms delay between chunks
//            } catch (InterruptedException e) {
//                e.printStackTrace();
//            }
        }

        // Log.d(TAG, "Sent text wall");
    }

    private static String bytesToUtf8(byte[] bytes) {
        return new String(bytes, StandardCharsets.UTF_8);
    }

    private void stopPeriodicNotifications() {
        if (notificationHandler != null && notificationRunnable != null) {
            notificationHandler.removeCallbacks(notificationRunnable);
            Log.d(TAG, "Stopped periodic notifications");
        }
    }

    // handle white list stuff
    private static final int WHITELIST_CMD = 0x04; // Command ID for whitelist
    public List<byte[]> getWhitelistChunks() {
        // Define the hardcoded whitelist JSON
        List<AppInfo> apps = new ArrayList<>();
        apps.add(new AppInfo("com.augment.os", "AugmentOS"));
        String whitelistJson = createWhitelistJson(apps);

        Log.d(TAG, "Creating chunks for hardcoded whitelist: " + whitelistJson);

        // Convert JSON to bytes and split into chunks
        return createWhitelistChunks(whitelistJson);
    }

    private String createWhitelistJson(List<AppInfo> apps) {
        JSONArray appList = new JSONArray();
        try {
            // Add each app to the list
            for (AppInfo app : apps) {
                JSONObject appJson = new JSONObject();
                appJson.put("id", app.getId());
                appJson.put("name", app.getName());
                appList.put(appJson);
            }

            JSONObject whitelistJson = new JSONObject();
            whitelistJson.put("calendar_enable", false);
            whitelistJson.put("call_enable", false);
            whitelistJson.put("msg_enable", false);
            whitelistJson.put("ios_mail_enable", false);

            JSONObject appObject = new JSONObject();
            appObject.put("list", appList);
            appObject.put("enable", true);

            whitelistJson.put("app", appObject);

            return whitelistJson.toString();
        } catch (JSONException e) {
            Log.e(TAG, "Error creating whitelist JSON: " + e.getMessage());
            return "{}";
        }
    }

    // Simple class to hold app info
    class AppInfo {
        private String id;
        private String name;

        public AppInfo(String id, String name) {
            this.id = id;
            this.name = name;
        }

        public String getId() { return id; }
        public String getName() { return name; }
    }

    // Helper function to split JSON into chunks
    private List<byte[]> createWhitelistChunks(String json) {
        final int MAX_CHUNK_SIZE = 180 - 4; // Reserve space for the header
        byte[] jsonBytes = json.getBytes(StandardCharsets.UTF_8);
        int totalChunks = (int) Math.ceil((double) jsonBytes.length / MAX_CHUNK_SIZE);

        List<byte[]> chunks = new ArrayList<>();
        for (int i = 0; i < totalChunks; i++) {
            int start = i * MAX_CHUNK_SIZE;
            int end = Math.min(start + MAX_CHUNK_SIZE, jsonBytes.length);
            byte[] payloadChunk = Arrays.copyOfRange(jsonBytes, start, end);

            // Create the header: [WHITELIST_CMD, total_chunks, chunk_index]
            byte[] header = new byte[] {
                    (byte) WHITELIST_CMD,  // Command ID
                    (byte) totalChunks,   // Total number of chunks
                    (byte) i              // Current chunk index
            };

            // Combine header and payload
            ByteBuffer buffer = ByteBuffer.allocate(header.length + payloadChunk.length);
            buffer.put(header);
            buffer.put(payloadChunk);

            chunks.add(buffer.array());
        }

        return chunks;
    }

    @Override
    public void displayCustomContent(String content){
        Log.d(TAG, "DISPLAY CUSTOM CONTENT");
    }

    private void sendChunks(List<byte[]> chunks){
        // Send each chunk with a delay between sends
        for (byte[] chunk : chunks) {
            sendDataSequentially(chunk);

//            try {
//                Thread.sleep(DELAY_BETWEEN_CHUNKS_SEND); // delay between chunks
//            } catch (InterruptedException e) {
//                e.printStackTrace();
//            }
        }
    }

    public int DEFAULT_CARD_SHOW_TIME = 6;
    public void homeScreenInNSeconds(int n){
        if (n == -1){
            return;
        }

        if (n == 0){
            n = DEFAULT_CARD_SHOW_TIME;
        }

        //disconnect after slight delay, so our above text gets a chance to show up
        goHomeHandler.removeCallbacksAndMessages(goHomeRunnable);
        goHomeHandler.removeCallbacksAndMessages(null);
        goHomeRunnable = new Runnable() {
            @Override
            public void run() {
                showHomeScreen();
            }};
        goHomeHandler.postDelayed(goHomeRunnable, n * 1000);
    }


    //BMP handling

    // Add these class variables
    private static final int BMP_CHUNK_SIZE = 194;
    private static final byte[] GLASSES_ADDRESS = new byte[]{0x00, 0x1c, 0x00, 0x00};
    private static final byte[] END_COMMAND = new byte[]{0x20, 0x0d, 0x0e};

    public void displayBitmapImage(byte[] bmpData) {
        Log.d(TAG, "Starting BMP display process");

        try {
            if (bmpData == null || bmpData.length == 0) {
                Log.e(TAG, "Invalid BMP data provided");
                return;
            }
            Log.d(TAG, "Processing BMP data, size: " + bmpData.length + " bytes");

            // Split into chunks and send
            List<byte[]> chunks = createBmpChunks(bmpData);
            Log.d(TAG, "Created " + chunks.size() + " chunks");

            // Send all chunks
            sendBmpChunks(chunks);

            // Send end command
            sendBmpEndCommand();

            // Calculate and send CRC
            sendBmpCRC(bmpData);

        } catch (Exception e) {
            Log.e(TAG, "Error in displayBitmapImage: " + e.getMessage());
        }
    }

    private List<byte[]> createBmpChunks(byte[] bmpData) {
        List<byte[]> chunks = new ArrayList<>();
        int totalChunks = (int) Math.ceil((double) bmpData.length / BMP_CHUNK_SIZE);
        Log.d(TAG, "Creating " + totalChunks + " chunks from " + bmpData.length + " bytes");

        for (int i = 0; i < totalChunks; i++) {
            int start = i * BMP_CHUNK_SIZE;
            int end = Math.min(start + BMP_CHUNK_SIZE, bmpData.length);
            byte[] chunk = Arrays.copyOfRange(bmpData, start, end);

            // First chunk needs address bytes
            if (i == 0) {
                byte[] headerWithAddress = new byte[2 + GLASSES_ADDRESS.length + chunk.length];
                headerWithAddress[0] = 0x15;  // Command
                headerWithAddress[1] = (byte)(i & 0xFF);  // Sequence
                System.arraycopy(GLASSES_ADDRESS, 0, headerWithAddress, 2, GLASSES_ADDRESS.length);
                System.arraycopy(chunk, 0, headerWithAddress, 6, chunk.length);
                chunks.add(headerWithAddress);
            } else {
                byte[] header = new byte[2 + chunk.length];
                header[0] = 0x15;  // Command
                header[1] = (byte)(i & 0xFF);  // Sequence
                System.arraycopy(chunk, 0, header, 2, chunk.length);
                chunks.add(header);
            }
        }
        return chunks;
    }

    private void sendBmpChunks(List<byte[]> chunks) {
        for (int i = 0; i < chunks.size(); i++) {
            byte[] chunk = chunks.get(i);
            Log.d(TAG, "Sending chunk " + i + " of " + chunks.size() + ", size: " + chunk.length);
            sendDataSequentially(chunk);

//            try {
//                Thread.sleep(25); // Small delay between chunks
//            } catch (InterruptedException e) {
//                Log.e(TAG, "Sleep interrupted: " + e.getMessage());
//            }
        }
    }

    private void sendBmpEndCommand() {
        Log.d(TAG, "Sending BMP end command");
        sendDataSequentially(END_COMMAND);

        try {
            Thread.sleep(100); // Give it time to process
        } catch (InterruptedException e) {
            Log.e(TAG, "Sleep interrupted: " + e.getMessage());
        }
    }

    private void sendBmpCRC(byte[] bmpData) {
        // Create data with address for CRC calculation
        byte[] dataWithAddress = new byte[GLASSES_ADDRESS.length + bmpData.length];
        System.arraycopy(GLASSES_ADDRESS, 0, dataWithAddress, 0, GLASSES_ADDRESS.length);
        System.arraycopy(bmpData, 0, dataWithAddress, GLASSES_ADDRESS.length, bmpData.length);

        // Calculate CRC32
        CRC32 crc = new CRC32();
        crc.update(dataWithAddress);
        long crcValue = crc.getValue();

        // Create CRC command packet
        byte[] crcCommand = new byte[5];
        crcCommand[0] = 0x16;  // CRC command
        crcCommand[1] = (byte)((crcValue >> 24) & 0xFF);
        crcCommand[2] = (byte)((crcValue >> 16) & 0xFF);
        crcCommand[3] = (byte)((crcValue >> 8) & 0xFF);
        crcCommand[4] = (byte)(crcValue & 0xFF);

        Log.d(TAG, "Sending CRC command, CRC value: " + Long.toHexString(crcValue));
        sendDataSequentially(crcCommand);
    }

    private byte[] loadBmpFromAssets() {
        try {
            try (InputStream is = context.getAssets().open("image_1.bmp")) {
                return is.readAllBytes();
            }
        } catch (IOException e) {
            Log.e(TAG, "Failed to load BMP from assets: " + e.getMessage());
            return null;
        }
    }

    public void clearBmpDisplay() {
        Log.d(TAG, "Clearing BMP display with EXIT command");
        byte[] exitCommand = new byte[]{0x18};
        sendDataSequentially(exitCommand);
    }

<<<<<<< HEAD
=======
    private void showDashboard() {
        EventBus.getDefault().post(new DisplayGlassesDashboardEvent());
    }

    private void sendLoremIpsum(){
        String text = "Lorem ipsum dolor sit amet, consectetur adipiscing elit. Sed do eiusmod tempor incididunt ut labore et dolore magna aliqua. Ut enim ad minim veniam, quis nostrud exercitation ullamco laboris nisi ut aliquip ex ea commodo consequat. Duis aute irure dolor in reprehenderit in voluptate velit esse cillum dolore eu fugiat nulla pariatur. ";
        sendDataSequentially(createTextWallChunks(text));
    }

>>>>>>> 1ea445db
}<|MERGE_RESOLUTION|>--- conflicted
+++ resolved
@@ -969,11 +969,7 @@
                             //leftGlassGatt.disconnect();
                             // return;
                         } else {
-<<<<<<< HEAD
                             //Log.d(TAG, " SUCCESS ON LEFT");
-=======
-//                            Log.d(TAG, " SUCCESS ON LEFT");
->>>>>>> 1ea445db
                         }
 
                         Thread.sleep(DELAY_BETWEEN_SENDS_MS);
@@ -995,11 +991,7 @@
                             //destroy();
                             //                      return;
                         } else {
-<<<<<<< HEAD
                             //Log.d(TAG, " SUCCESS ON RIGHT");
-=======
-//                            Log.d(TAG, " SUCCESS ON RIGHT");
->>>>>>> 1ea445db
                         }
                         Thread.sleep(DELAY_BETWEEN_SENDS_MS);
                     }
@@ -2015,16 +2007,8 @@
         sendDataSequentially(exitCommand);
     }
 
-<<<<<<< HEAD
-=======
-    private void showDashboard() {
-        EventBus.getDefault().post(new DisplayGlassesDashboardEvent());
-    }
-
     private void sendLoremIpsum(){
         String text = "Lorem ipsum dolor sit amet, consectetur adipiscing elit. Sed do eiusmod tempor incididunt ut labore et dolore magna aliqua. Ut enim ad minim veniam, quis nostrud exercitation ullamco laboris nisi ut aliquip ex ea commodo consequat. Duis aute irure dolor in reprehenderit in voluptate velit esse cillum dolore eu fugiat nulla pariatur. ";
         sendDataSequentially(createTextWallChunks(text));
     }
-
->>>>>>> 1ea445db
 }